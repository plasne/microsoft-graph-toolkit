/**
 * -------------------------------------------------------------------------------------------
 * Copyright (c) Microsoft Corporation.  All Rights Reserved.  Licensed under the MIT License.
 * See License in the project root for license information.
 * -------------------------------------------------------------------------------------------
 */

import {
  CacheItem,
  CacheService,
  CacheStore,
  CollectionResponse,
  GraphPageIterator,
  IGraph,
  prepScopes
} from '@microsoft/mgt-element';
import { DriveItem, SharedInsight, Trending, UploadSession, UsedInsight } from '@microsoft/microsoft-graph-types';
import { schemas } from './cacheStores';
import { GraphRequest, ResponseType } from '@microsoft/microsoft-graph-client';
import { blobToBase64 } from '../utils/Utils';

/**
 * Simple type guard to check if a response is an UploadSession
 *
 * @param session
 * @returns
 */
export const isUploadSession = (session: any): session is UploadSession => {
  return Array.isArray((session as UploadSession).nextExpectedRanges);
};

type Insight = SharedInsight | UsedInsight | Trending;

/**
 * Object to be stored in cache
 */
interface CacheFile extends CacheItem {
  /**
   * stringified json representing a file
   */
  file?: string;
}

/**
 * Object to be stored in cache
 */
interface CacheFileList extends CacheItem {
  /**
   * stringified json representing a list of files
   */
  files?: string[];
  /**
   * nextLink string to get next page
   */
  nextLink?: string;
}

/**
 * document thumbnail object stored in cache
 */
export interface CacheThumbnail extends CacheItem {
  /**
   * tag associated with thumbnail
   */
  eTag?: string;
  /**
   * document thumbnail
   */
  thumbnail?: string;
}

/**
 * Clear Cache of FileList
 */
export const clearFilesCache = async (): Promise<void> => {
  const cache: CacheStore<CacheFileList> = CacheService.getCache<CacheFileList>(
    schemas.fileLists,
    schemas.fileLists.stores.fileLists
  );
  await cache.clearStore();
};

/**
 * Defines the time it takes for objects in the cache to expire
 */
export const getFileInvalidationTime = (): number =>
  CacheService.config.files.invalidationPeriod || CacheService.config.defaultInvalidationPeriod;

/**
 * Whether or not the cache is enabled
 */
export const getIsFilesCacheEnabled = (): boolean =>
  CacheService.config.files.isEnabled && CacheService.config.isEnabled;

/**
 * Defines the time it takes for objects in the cache to expire
 */
export const getFileListInvalidationTime = (): number =>
  CacheService.config.fileLists.invalidationPeriod || CacheService.config.defaultInvalidationPeriod;

/**
 * Whether or not the cache is enabled
 */
export const getIsFileListsCacheEnabled = (): boolean =>
  CacheService.config.fileLists.isEnabled && CacheService.config.isEnabled;

/**
 * Load a DriveItem give and arbitrary query
 *
 * @param graph
 * @param resource
 * @returns
 */
export const getDriveItemByQuery = async (
  graph: IGraph,
  resource: string,
  storeName: string = schemas.files.stores.fileQueries,
  scopes = 'files.read'
): Promise<DriveItem> => {
  // get from cache
  const cache: CacheStore<CacheFile> = CacheService.getCache<CacheFile>(schemas.files, storeName);
  const cachedFile = await getFileFromCache(cache, resource);
  if (cachedFile) {
    return cachedFile;
  }

  let response: DriveItem;
  try {
    response = (await graph.api(resource).middlewareOptions(prepScopes(scopes)).get()) as DriveItem;

    if (getIsFilesCacheEnabled()) {
      await cache.putValue(resource, { file: JSON.stringify(response) });
    }
    // eslint-disable-next-line no-empty
  } catch {}

  return response || null;
};

// GET /drives/{drive-id}/items/{item-id}
export const getDriveItemById = async (graph: IGraph, driveId: string, itemId: string): Promise<DriveItem> => {
  const endpoint = `/drives/${driveId}/items/${itemId}`;
  return getDriveItemByQuery(graph, endpoint, schemas.files.stores.driveFiles);
};

// GET /drives/{drive-id}/root:/{item-path}
export const getDriveItemByPath = async (graph: IGraph, driveId: string, itemPath: string): Promise<DriveItem> => {
  const endpoint = `/drives/${driveId}/root:/${itemPath}`;
  return getDriveItemByQuery(graph, endpoint, schemas.files.stores.driveFiles);
};

// GET /groups/{group-id}/drive/items/{item-id}
export const getGroupDriveItemById = async (graph: IGraph, groupId: string, itemId: string): Promise<DriveItem> => {
  const endpoint = `/groups/${groupId}/drive/items/${itemId}`;
  return getDriveItemByQuery(graph, endpoint, schemas.files.stores.groupFiles);
};

// GET /groups/{group-id}/drive/root:/{item-path}
export const getGroupDriveItemByPath = async (graph: IGraph, groupId: string, itemPath: string): Promise<DriveItem> => {
  const endpoint = `/groups/${groupId}/drive/root:/${itemPath}`;
  return getDriveItemByQuery(graph, endpoint, schemas.files.stores.groupFiles);
};

// GET /me/drive/items/{item-id}
export const getMyDriveItemById = async (graph: IGraph, itemId: string): Promise<DriveItem> => {
  const endpoint = `/me/drive/items/${itemId}`;
  return getDriveItemByQuery(graph, endpoint, schemas.files.stores.userFiles);
};

// GET /me/drive/root:/{item-path}
export const getMyDriveItemByPath = async (graph: IGraph, itemPath: string): Promise<DriveItem> => {
  const endpoint = `/me/drive/root:/${itemPath}`;
  return getDriveItemByQuery(graph, endpoint, schemas.files.stores.userFiles);
};

// GET /sites/{site-id}/drive/items/{item-id}
export const getSiteDriveItemById = async (graph: IGraph, siteId: string, itemId: string): Promise<DriveItem> => {
  const endpoint = `/sites/${siteId}/drive/items/${itemId}`;
  return getDriveItemByQuery(graph, endpoint, schemas.files.stores.siteFiles);
};

// GET /sites/{site-id}/drive/root:/{item-path}
export const getSiteDriveItemByPath = async (graph: IGraph, siteId: string, itemPath: string): Promise<DriveItem> => {
  const endpoint = `/sites/${siteId}/drive/root:/${itemPath}`;
  return getDriveItemByQuery(graph, endpoint, schemas.files.stores.siteFiles);
};

// GET /sites/{site-id}/lists/{list-id}/items/{item-id}/driveItem
export const getListDriveItemById = async (
  graph: IGraph,
  siteId: string,
  listId: string,
  itemId: string
): Promise<DriveItem> => {
  const endpoint = `/sites/${siteId}/lists/${listId}/items/${itemId}/driveItem`;
  return getDriveItemByQuery(graph, endpoint, schemas.files.stores.siteFiles);
};

// GET /users/{user-id}/drive/items/{item-id}
export const getUserDriveItemById = async (graph: IGraph, userId: string, itemId: string): Promise<DriveItem> => {
  const endpoint = `/users/${userId}/drive/items/${itemId}`;
  return getDriveItemByQuery(graph, endpoint, schemas.files.stores.userFiles);
};

// GET /users/{user-id}/drive/root:/{item-path}
export const getUserDriveItemByPath = async (graph: IGraph, userId: string, itemPath: string): Promise<DriveItem> => {
  const endpoint = `/users/${userId}/drive/root:/${itemPath}`;
  return getDriveItemByQuery(graph, endpoint, schemas.files.stores.userFiles);
};

// GET /me/insights/trending/{id}/resource
// GET /me/insights/used/{id}/resource
// GET /me/insights/shared/{id}/resource
export const getMyInsightsDriveItemById = async (
  graph: IGraph,
  insightType: string,
  id: string
): Promise<DriveItem> => {
  const endpoint = `/me/insights/${insightType}/${id}/resource`;
  return getDriveItemByQuery(graph, endpoint, schemas.files.stores.insightFiles, 'sites.read.all');
};

// GET /users/{id or userPrincipalName}/insights/{trending or used or shared}/{id}/resource
export const getUserInsightsDriveItemById = async (
  graph: IGraph,
  userId: string,
  insightType: string,
  id: string
): Promise<DriveItem> => {
  const endpoint = `/users/${userId}/insights/${insightType}/${id}/resource`;
  return getDriveItemByQuery(graph, endpoint, schemas.files.stores.insightFiles, 'sites.read.all');
};

<<<<<<< HEAD
  // get from graph request
  const scopes = 'sites.read.all';
  let response;
  try {
    response = await graph.api(endpoint).middlewareOptions(prepScopes(scopes)).get();

    if (getIsFilesCacheEnabled()) {
      cache.putValue(endpoint, { file: JSON.stringify(response) });
    }
  } catch {}
  return response || null;
}

// GET /me/drive/root/children
export async function getFilesIterator(graph: IGraph, top?: number): Promise<GraphPageIterator<DriveItem>> {
  const endpoint = '/me/drive/root/children';
  const cacheKey = `${endpoint}?top=${top}`;
  let filesPageIterator;

  // get iterator from cached values
  let cache: CacheStore<CacheFileList>;
  const cacheStore = schemas.fileLists.stores.fileLists;
  cache = CacheService.getCache<CacheFileList>(schemas.fileLists, cacheStore);
  const fileList = await getFileListFromCache(cache, cacheStore, cacheKey);
=======
const getIterator = async (
  graph: IGraph,
  endpoint: string,
  storeName: string,
  scopes: string[],
  top?: number
): Promise<GraphPageIterator<DriveItem>> => {
  let filesPageIterator: GraphPageIterator<DriveItem>;

  // get iterator from cached values
  const cache: CacheStore<CacheFileList> = CacheService.getCache<CacheFileList>(schemas.fileLists, storeName);
  const fileList = await getFileListFromCache(cache, storeName, `${endpoint}:${top}`);
>>>>>>> 5112ceb2
  if (fileList) {
    filesPageIterator = getFilesPageIteratorFromCache(graph, fileList.files, fileList.nextLink);

    return filesPageIterator;
  }

  // get iterator from graph request
  let request: GraphRequest;
  try {
    request = graph.api(endpoint).middlewareOptions(prepScopes(...scopes));
    if (top) {
      request.top(top);
    }
    filesPageIterator = await getFilesPageIteratorFromRequest(graph, request);

    if (getIsFileListsCacheEnabled()) {
<<<<<<< HEAD
      cache.putValue(cacheKey, { files: filesPageIterator.value, nextLink: filesPageIterator._nextLink });
=======
      const nextLink = filesPageIterator.nextLink;
      await cache.putValue(endpoint, {
        files: filesPageIterator.value.map(v => JSON.stringify(v)),
        nextLink
      });
>>>>>>> 5112ceb2
    }
    // eslint-disable-next-line no-empty
  } catch {}
  return filesPageIterator || null;
};

// GET /me/drive/root/children
export const getFilesIterator = async (graph: IGraph, top?: number): Promise<GraphPageIterator<DriveItem>> => {
  const endpoint = '/me/drive/root/children';
  const cacheStore = schemas.fileLists.stores.fileLists;
  return getIterator(graph, endpoint, cacheStore, ['files.read'], top);
};

// GET /drives/{drive-id}/items/{item-id}/children
export const getDriveFilesByIdIterator = async (
  graph: IGraph,
  driveId: string,
  itemId: string,
  top?: number
): Promise<GraphPageIterator<DriveItem>> => {
  const endpoint = `/drives/${driveId}/items/${itemId}/children`;
<<<<<<< HEAD
  const cacheKey = `${endpoint}?top=${top}`;
  let filesPageIterator;

  // get iterator from cached values
  let cache: CacheStore<CacheFileList>;
  const cacheStore = schemas.fileLists.stores.fileLists;
  cache = CacheService.getCache<CacheFileList>(schemas.fileLists, cacheStore);
  const fileList = await getFileListFromCache(cache, cacheStore, cacheKey);
  if (fileList) {
    filesPageIterator = await getFilesPageIteratorFromCache(graph, fileList.files, fileList.nextLink);

    return filesPageIterator;
  }

  // get iterator from graph request
  const scopes = 'files.read';
  let request;
  try {
    request = graph.api(endpoint).middlewareOptions(prepScopes(scopes));
    if (top) {
      request.top(top);
    }
    filesPageIterator = await getFilesPageIteratorFromRequest(graph, request);

    if (getIsFileListsCacheEnabled()) {
      cache.putValue(cacheKey, { files: filesPageIterator.value, nextLink: filesPageIterator._nextLink });
    }
  } catch {}
  return filesPageIterator || null;
}
=======
  const cacheStore = schemas.fileLists.stores.fileLists;
  return getIterator(graph, endpoint, cacheStore, ['files.read'], top);
};
>>>>>>> 5112ceb2

// GET /drives/{drive-id}/root:/{item-path}:/children
export const getDriveFilesByPathIterator = async (
  graph: IGraph,
  driveId: string,
  itemPath: string,
  top?: number
): Promise<GraphPageIterator<DriveItem>> => {
  const endpoint = `/drives/${driveId}/root:/${itemPath}:/children`;
<<<<<<< HEAD
  const cacheKey = `${endpoint}?top=${top}`;
  let filesPageIterator;

  // get iterator from cached values
  let cache: CacheStore<CacheFileList>;
  const cacheStore = schemas.fileLists.stores.fileLists;
  cache = CacheService.getCache<CacheFileList>(schemas.fileLists, cacheStore);
  const fileList = await getFileListFromCache(cache, cacheStore, cacheKey);
  if (fileList) {
    filesPageIterator = await getFilesPageIteratorFromCache(graph, fileList.files, fileList.nextLink);

    return filesPageIterator;
  }

  // get iterator from graph request
  const scopes = 'files.read';
  let request;
  try {
    request = graph.api(endpoint).middlewareOptions(prepScopes(scopes));
    if (top) {
      request.top(top);
    }
    filesPageIterator = await getFilesPageIteratorFromRequest(graph, request);

    if (getIsFileListsCacheEnabled()) {
      cache.putValue(cacheKey, { files: filesPageIterator.value, nextLink: filesPageIterator._nextLink });
    }
  } catch {}
  return filesPageIterator || null;
}
=======
  const cacheStore = schemas.fileLists.stores.fileLists;
  return getIterator(graph, endpoint, cacheStore, ['files.read'], top);
};
>>>>>>> 5112ceb2

// GET /groups/{group-id}/drive/items/{item-id}/children
export const getGroupFilesByIdIterator = async (
  graph: IGraph,
  groupId: string,
  itemId: string,
  top?: number
): Promise<GraphPageIterator<DriveItem>> => {
  const endpoint = `/groups/${groupId}/drive/items/${itemId}/children`;
<<<<<<< HEAD
  const cacheKey = `${endpoint}?top=${top}`;
  let filesPageIterator;

  // get iterator from cached values
  let cache: CacheStore<CacheFileList>;
  const cacheStore = schemas.fileLists.stores.fileLists;
  cache = CacheService.getCache<CacheFileList>(schemas.fileLists, cacheStore);
  const fileList = await getFileListFromCache(cache, cacheStore, cacheKey);
  if (fileList) {
    filesPageIterator = await getFilesPageIteratorFromCache(graph, fileList.files, fileList.nextLink);

    return filesPageIterator;
  }

  // get iterator from graph request
  const scopes = 'files.read';
  let request;
  try {
    request = graph.api(endpoint).middlewareOptions(prepScopes(scopes));
    if (top) {
      request.top(top);
    }
    filesPageIterator = await getFilesPageIteratorFromRequest(graph, request);

    if (getIsFileListsCacheEnabled()) {
      cache.putValue(cacheKey, { files: filesPageIterator.value, nextLink: filesPageIterator._nextLink });
    }
  } catch {}
  return filesPageIterator || null;
}
=======
  const cacheStore = schemas.fileLists.stores.fileLists;
  return getIterator(graph, endpoint, cacheStore, ['files.read'], top);
};
>>>>>>> 5112ceb2

// GET /groups/{group-id}/drive/root:/{item-path}:/children
export const getGroupFilesByPathIterator = async (
  graph: IGraph,
  groupId: string,
  itemPath: string,
  top?: number
): Promise<GraphPageIterator<DriveItem>> => {
  const endpoint = `/groups/${groupId}/drive/root:/${itemPath}:/children`;
<<<<<<< HEAD
  const cacheKey = `${endpoint}?top=${top}`;
  let filesPageIterator;

  // get iterator from cached values
  let cache: CacheStore<CacheFileList>;
  const cacheStore = schemas.fileLists.stores.fileLists;
  cache = CacheService.getCache<CacheFileList>(schemas.fileLists, cacheStore);
  const fileList = await getFileListFromCache(cache, cacheStore, cacheKey);
  if (fileList) {
    filesPageIterator = await getFilesPageIteratorFromCache(graph, fileList.files, fileList.nextLink);

    return filesPageIterator;
  }

  // get iterator from graph request
  const scopes = 'files.read';
  let request;
  try {
    request = graph.api(endpoint).middlewareOptions(prepScopes(scopes));
    if (top) {
      request.top(top);
    }
    filesPageIterator = await getFilesPageIteratorFromRequest(graph, request);

    if (getIsFileListsCacheEnabled()) {
      cache.putValue(cacheKey, { files: filesPageIterator.value, nextLink: filesPageIterator._nextLink });
    }
  } catch {}
  return filesPageIterator || null;
}
=======
  const cacheStore = schemas.fileLists.stores.fileLists;
  return getIterator(graph, endpoint, cacheStore, ['files.read'], top);
};
>>>>>>> 5112ceb2

// GET /me/drive/items/{item-id}/children
export const getFilesByIdIterator = async (
  graph: IGraph,
  itemId: string,
  top?: number
): Promise<GraphPageIterator<DriveItem>> => {
  const endpoint = `/me/drive/items/${itemId}/children`;
<<<<<<< HEAD
  const cacheKey = `${endpoint}?top=${top}`;
  let filesPageIterator;

  // get iterator from cached values
  let cache: CacheStore<CacheFileList>;
  const cacheStore = schemas.fileLists.stores.fileLists;
  cache = CacheService.getCache<CacheFileList>(schemas.fileLists, cacheStore);
  const fileList = await getFileListFromCache(cache, cacheStore, cacheKey);
  if (fileList) {
    filesPageIterator = await getFilesPageIteratorFromCache(graph, fileList.files, fileList.nextLink);

    return filesPageIterator;
  }

  // get iterator from graph request
  const scopes = 'files.read';
  let request;
  try {
    request = graph.api(endpoint).middlewareOptions(prepScopes(scopes));
    if (top) {
      request.top(top);
    }
    filesPageIterator = await getFilesPageIteratorFromRequest(graph, request);

    if (getIsFileListsCacheEnabled()) {
      cache.putValue(cacheKey, { files: filesPageIterator.value, nextLink: filesPageIterator._nextLink });
    }
  } catch {}
  return filesPageIterator || null;
}
=======
  const cacheStore = schemas.fileLists.stores.fileLists;
  return getIterator(graph, endpoint, cacheStore, ['files.read'], top);
};
>>>>>>> 5112ceb2

// GET /me/drive/root:/{item-path}:/children
export const getFilesByPathIterator = async (
  graph: IGraph,
  itemPath: string,
  top?: number
): Promise<GraphPageIterator<DriveItem>> => {
  const endpoint = `/me/drive/root:/${itemPath}:/children`;
<<<<<<< HEAD
  const cacheKey = `${endpoint}?top=${top}`;
  let filesPageIterator;

  // get iterator from cached values
  let cache: CacheStore<CacheFileList>;
  const cacheStore = schemas.fileLists.stores.fileLists;
  cache = CacheService.getCache<CacheFileList>(schemas.fileLists, cacheStore);
  const fileList = await getFileListFromCache(cache, cacheStore, cacheKey);
  if (fileList) {
    filesPageIterator = await getFilesPageIteratorFromCache(graph, fileList.files, fileList.nextLink);

    return filesPageIterator;
  }

  // get iterator from graph request
  const scopes = 'files.read';
  let request;
  try {
    request = graph.api(endpoint).middlewareOptions(prepScopes(scopes));
    if (top) {
      request.top(top);
    }
    filesPageIterator = await getFilesPageIteratorFromRequest(graph, request);

    if (getIsFileListsCacheEnabled()) {
      cache.putValue(cacheKey, { files: filesPageIterator.value, nextLink: filesPageIterator._nextLink });
    }
  } catch {}
  return filesPageIterator || null;
}
=======
  const cacheStore = schemas.fileLists.stores.fileLists;
  return getIterator(graph, endpoint, cacheStore, ['files.read'], top);
};
>>>>>>> 5112ceb2

// GET /sites/{site-id}/drive/items/{item-id}/children
export const getSiteFilesByIdIterator = async (
  graph: IGraph,
  siteId: string,
  itemId: string,
  top?: number
): Promise<GraphPageIterator<DriveItem>> => {
  const endpoint = `/sites/${siteId}/drive/items/${itemId}/children`;
<<<<<<< HEAD
  const cacheKey = `${endpoint}?top=${top}`;
  let filesPageIterator;

  // get iterator from cached values
  let cache: CacheStore<CacheFileList>;
  const cacheStore = schemas.fileLists.stores.fileLists;
  cache = CacheService.getCache<CacheFileList>(schemas.fileLists, cacheStore);
  const fileList = await getFileListFromCache(cache, cacheStore, cacheKey);
  if (fileList) {
    filesPageIterator = await getFilesPageIteratorFromCache(graph, fileList.files, fileList.nextLink);

    return filesPageIterator;
  }

  // get iterator from graph request
  const scopes = 'files.read';
  let request;
  try {
    request = graph.api(endpoint).middlewareOptions(prepScopes(scopes));
    if (top) {
      request.top(top);
    }
    filesPageIterator = await getFilesPageIteratorFromRequest(graph, request);

    if (getIsFileListsCacheEnabled()) {
      cache.putValue(cacheKey, { files: filesPageIterator.value, nextLink: filesPageIterator._nextLink });
    }
  } catch {}
  return filesPageIterator || null;
}
=======
  const cacheStore = schemas.fileLists.stores.fileLists;
  return getIterator(graph, endpoint, cacheStore, ['files.read'], top);
};
>>>>>>> 5112ceb2

// GET /sites/{site-id}/drive/root:/{item-path}:/children
export const getSiteFilesByPathIterator = async (
  graph: IGraph,
  siteId: string,
  itemPath: string,
  top?: number
): Promise<GraphPageIterator<DriveItem>> => {
  const endpoint = `/sites/${siteId}/drive/root:/${itemPath}:/children`;
<<<<<<< HEAD
  const cacheKey = `${endpoint}?top=${top}`;
  let filesPageIterator;

  // get iterator from cached values
  let cache: CacheStore<CacheFileList>;
  const cacheStore = schemas.fileLists.stores.fileLists;
  cache = CacheService.getCache<CacheFileList>(schemas.fileLists, cacheStore);
  const fileList = await getFileListFromCache(cache, cacheStore, cacheKey);
  if (fileList) {
    filesPageIterator = await getFilesPageIteratorFromCache(graph, fileList.files, fileList.nextLink);

    return filesPageIterator;
  }

  // get iterator from graph request
  const scopes = 'files.read';
  let request;
  try {
    request = graph.api(endpoint).middlewareOptions(prepScopes(scopes));
    if (top) {
      request.top(top);
    }
    filesPageIterator = await getFilesPageIteratorFromRequest(graph, request);

    if (getIsFileListsCacheEnabled()) {
      cache.putValue(cacheKey, { files: filesPageIterator.value, nextLink: filesPageIterator._nextLink });
    }
  } catch {}
  return filesPageIterator || null;
}
=======
  const cacheStore = schemas.fileLists.stores.fileLists;
  return getIterator(graph, endpoint, cacheStore, ['files.read'], top);
};
>>>>>>> 5112ceb2

// GET /users/{user-id}/drive/items/{item-id}/children
export const getUserFilesByIdIterator = async (
  graph: IGraph,
  userId: string,
  itemId: string,
  top?: number
): Promise<GraphPageIterator<DriveItem>> => {
  const endpoint = `/users/${userId}/drive/items/${itemId}/children`;
<<<<<<< HEAD
  const cacheKey = `${endpoint}?top=${top}`;
  let filesPageIterator;

  // get iterator from cached values
  let cache: CacheStore<CacheFileList>;
  const cacheStore = schemas.fileLists.stores.fileLists;
  cache = CacheService.getCache<CacheFileList>(schemas.fileLists, cacheStore);
  const fileList = await getFileListFromCache(cache, cacheStore, cacheKey);
  if (fileList) {
    filesPageIterator = await getFilesPageIteratorFromCache(graph, fileList.files, fileList.nextLink);

    return filesPageIterator;
  }

  // get iterator from graph request
  const scopes = 'files.read';
  let request;
  try {
    request = graph.api(endpoint).middlewareOptions(prepScopes(scopes));
    if (top) {
      request.top(top);
    }
    filesPageIterator = await getFilesPageIteratorFromRequest(graph, request);

    if (getIsFileListsCacheEnabled()) {
      cache.putValue(cacheKey, { files: filesPageIterator.value, nextLink: filesPageIterator._nextLink });
    }
  } catch {}
  return filesPageIterator || null;
}
=======
  const cacheStore = schemas.fileLists.stores.fileLists;
  return getIterator(graph, endpoint, cacheStore, ['files.read'], top);
};
>>>>>>> 5112ceb2

// GET /users/{user-id}/drive/root:/{item-path}:/children
export const getUserFilesByPathIterator = async (
  graph: IGraph,
  userId: string,
  itemPath: string,
  top?: number
): Promise<GraphPageIterator<DriveItem>> => {
  const endpoint = `/users/${userId}/drive/root:/${itemPath}:/children`;
<<<<<<< HEAD
  const cacheKey = `${endpoint}?top=${top}`;
  let filesPageIterator;

  // get iterator from cached values
  let cache: CacheStore<CacheFileList>;
  const cacheStore = schemas.fileLists.stores.fileLists;
  cache = CacheService.getCache<CacheFileList>(schemas.fileLists, cacheStore);
  const fileList = await getFileListFromCache(cache, cacheStore, cacheKey);
  if (fileList) {
    filesPageIterator = await getFilesPageIteratorFromCache(graph, fileList.files, fileList.nextLink);

    return filesPageIterator;
  }

  // get iterator from graph request
  const scopes = 'files.read';
  let request;
  try {
    request = graph.api(endpoint).middlewareOptions(prepScopes(scopes));
    if (top) {
      request.top(top);
    }
    filesPageIterator = await getFilesPageIteratorFromRequest(graph, request);

    if (getIsFileListsCacheEnabled()) {
      cache.putValue(cacheKey, { files: filesPageIterator.value, nextLink: filesPageIterator._nextLink });
    }
  } catch {}
  return filesPageIterator || null;
}
=======
  const cacheStore = schemas.fileLists.stores.fileLists;
  return getIterator(graph, endpoint, cacheStore, ['files.read'], top);
};
>>>>>>> 5112ceb2

export const getFilesByListQueryIterator = async (
  graph: IGraph,
  listQuery: string,
  top?: number
<<<<<<< HEAD
): Promise<GraphPageIterator<DriveItem>> {
  const cacheKey = `${listQuery}?top=${top}`;
  let filesPageIterator;

  // get iterator from cached values
  let cache: CacheStore<CacheFileList>;
  const cacheStore = schemas.fileLists.stores.fileLists;
  cache = CacheService.getCache<CacheFileList>(schemas.fileLists, cacheStore);
  const fileList = await getFileListFromCache(cache, cacheStore, cacheKey);
  if (fileList) {
    filesPageIterator = await getFilesPageIteratorFromCache(graph, fileList.files, fileList.nextLink);

    return filesPageIterator;
  }

  // get iterator from graph request
  const scopes = ['files.read', 'sites.read.all'];
  let request;

  try {
    request = await graph.api(listQuery).middlewareOptions(prepScopes(...scopes));
    if (top) {
      request.top(top);
    }
    filesPageIterator = await getFilesPageIteratorFromRequest(graph, request);

    if (getIsFileListsCacheEnabled()) {
      cache.putValue(cacheKey, { files: filesPageIterator.value, nextLink: filesPageIterator._nextLink });
    }
  } catch {}
  return filesPageIterator || null;
}
=======
): Promise<GraphPageIterator<DriveItem>> => {
  const cacheStore = schemas.fileLists.stores.fileLists;
  return getIterator(graph, listQuery, cacheStore, ['files.read', 'sites.read.all'], top);
};
>>>>>>> 5112ceb2

// GET /me/insights/{trending	| used | shared}
export const getMyInsightsFiles = async (graph: IGraph, insightType: string): Promise<DriveItem[]> => {
  const endpoint = `/me/insights/${insightType}`;
  const cacheStore = schemas.fileLists.stores.insightfileLists;

  // get files from cached values
  const cache: CacheStore<CacheFileList> = CacheService.getCache<CacheFileList>(schemas.fileLists, cacheStore);
  const fileList = await getFileListFromCache(cache, cacheStore, endpoint);
  if (fileList) {
    // fileList.files is string[] so JSON.parse to get proper objects
    return fileList.files.map((file: string) => JSON.parse(file) as DriveItem);
  }

  // get files from graph request
  const scopes = ['sites.read.all'];
  let insightResponse: CollectionResponse<Insight>;
  try {
    insightResponse = (await graph
      .api(endpoint)
      .filter("resourceReference/type eq 'microsoft.graph.driveItem'")
      .middlewareOptions(prepScopes(...scopes))
      .get()) as CollectionResponse<Insight>;
    // eslint-disable-next-line no-empty
  } catch {}

  const result = await getDriveItemsByInsights(graph, insightResponse, scopes);
  if (getIsFileListsCacheEnabled()) {
    await cache.putValue(endpoint, { files: result.map(file => JSON.stringify(file)) });
  }

  return result || null;
};

// GET /users/{id | userPrincipalName}/insights/{trending	| used | shared}
export const getUserInsightsFiles = async (
  graph: IGraph,
  userId: string,
  insightType: string
): Promise<DriveItem[]> => {
  let endpoint: string;
  let filter: string;

  if (insightType === 'shared') {
    endpoint = '/me/insights/shared';
    filter = `((lastshared/sharedby/id eq '${userId}') and (resourceReference/type eq 'microsoft.graph.driveItem'))`;
  } else {
    endpoint = `/users/${userId}/insights/${insightType}`;
    filter = "resourceReference/type eq 'microsoft.graph.driveItem'";
  }

  const key = `${endpoint}?$filter=${filter}`;

  // get files from cached values
  const cacheStore = schemas.fileLists.stores.insightfileLists;
  const cache: CacheStore<CacheFileList> = CacheService.getCache<CacheFileList>(schemas.fileLists, cacheStore);
  const fileList = await getFileListFromCache(cache, cacheStore, key);
  if (fileList) {
    return fileList.files.map((file: string) => JSON.parse(file) as DriveItem);
  }

  // get files from graph request
  const scopes = ['sites.read.all'];
  let insightResponse: CollectionResponse<Insight>;

  try {
    insightResponse = (await graph
      .api(endpoint)
      .filter(filter)
      .middlewareOptions(prepScopes(...scopes))
      .get()) as CollectionResponse<Insight>;
    // eslint-disable-next-line no-empty
  } catch {}

  const result = await getDriveItemsByInsights(graph, insightResponse, scopes);
  if (getIsFileListsCacheEnabled()) {
    await cache.putValue(endpoint, { files: result.map(file => JSON.stringify(file)) });
  }

  return result || null;
};

export const getFilesByQueries = async (graph: IGraph, fileQueries: string[]): Promise<DriveItem[]> => {
  if (!fileQueries || fileQueries.length === 0) {
    return [];
  }

  const batch = graph.createBatch();
  const files: DriveItem[] = [];
  const scopes = ['files.read'];
  let cache: CacheStore<CacheFile>;
  let cachedFile: CacheFile;
  if (getIsFilesCacheEnabled()) {
    cache = CacheService.getCache<CacheFile>(schemas.files, schemas.files.stores.fileQueries);
  }

  for (const fileQuery of fileQueries) {
    if (getIsFilesCacheEnabled()) {
      cachedFile = await cache.getValue(fileQuery); // todo
    }

    if (getIsFilesCacheEnabled() && cachedFile && getFileInvalidationTime() > Date.now() - cachedFile.timeCached) {
      files.push(JSON.parse(cachedFile.file) as DriveItem);
    } else if (fileQuery !== '') {
      batch.get(fileQuery, fileQuery, scopes);
    }
  }

  try {
    const responses = await batch.executeAll();

    for (const fileQuery of fileQueries) {
      const response = responses.get(fileQuery);
      if (response?.content) {
        files.push(response.content as DriveItem);
        if (getIsFilesCacheEnabled()) {
          await cache.putValue(fileQuery, { file: JSON.stringify(response.content) });
        }
      }
    }

    return files;
  } catch (_) {
    try {
      return Promise.all(
        fileQueries
          .filter(fileQuery => fileQuery && fileQuery !== '')
          .map(async fileQuery => {
            const file = await getDriveItemByQuery(graph, fileQuery);
            if (file) {
              if (getIsFilesCacheEnabled()) {
                await cache.putValue(fileQuery, { file: JSON.stringify(file) });
              }
              return file;
            }
          })
      );
    } catch (e) {
      return [];
    }
  }
};

const getDriveItemsByInsights = async (
  graph: IGraph,
  insightResponse: CollectionResponse<Insight>,
  scopes: string[]
): Promise<DriveItem[]> => {
  if (!insightResponse) {
    return [];
  }

  const insightItems = insightResponse.value;
  const batch = graph.createBatch();
  const driveItems: DriveItem[] = [];
  for (const item of insightItems) {
    const driveItemId = item.resourceReference.id;
    if (driveItemId !== '') {
      batch.get(driveItemId, driveItemId, scopes);
    }
  }

  try {
    const driveItemResponses = await batch.executeAll();

    for (const item of insightItems) {
      const driveItemResponse = driveItemResponses.get(item.resourceReference.id);
      if (driveItemResponse?.content) {
        driveItems.push(driveItemResponse.content as DriveItem);
      }
    }
    return driveItems;
  } catch (_) {
    try {
      // we're filtering the insights calls that feed this to ensure that only
      // drive items are returned, but we still need to check for nulls
      return Promise.all(
        insightItems
          .filter(insightItem => Boolean(insightItem.resourceReference.id))
          .map(
            async insightItem =>
              (await graph
                .api(insightItem.resourceReference.id)
                .middlewareOptions(prepScopes(...scopes))
                .get()) as DriveItem
          )
      );
    } catch (e) {
      return [];
    }
  }
};

const getFilesPageIteratorFromRequest = async (graph: IGraph, request: GraphRequest) => {
  return GraphPageIterator.create<DriveItem>(graph, request);
};

const getFilesPageIteratorFromCache = (graph: IGraph, value: string[], nextLink: string) => {
  return GraphPageIterator.createFromValue<DriveItem>(
    graph,
    value.map(v => JSON.parse(v) as DriveItem),
    nextLink
  );
};

/**
 * Load a file from the cache
 *
 * @param {CacheStore<CacheFile>} cache
 * @param {string} key
 * @return {*}
 */
const getFileFromCache = async <TResult = DriveItem>(cache: CacheStore<CacheFile>, key: string): Promise<TResult> => {
  if (getIsFilesCacheEnabled()) {
    const file = await cache.getValue(key);

    if (file && getFileInvalidationTime() > Date.now() - file.timeCached) {
      // eslint-disable-next-line @typescript-eslint/no-unsafe-return
      return JSON.parse(file.file) as TResult;
    }
  }

  return null;
};

export const getFileListFromCache = async (cache: CacheStore<CacheFileList>, store: string, key: string) => {
  if (!cache) {
    cache = CacheService.getCache<CacheFileList>(schemas.fileLists, store);
  }

  if (getIsFileListsCacheEnabled()) {
    const fileList = await cache.getValue(key);

    if (fileList && getFileListInvalidationTime() > Date.now() - fileList.timeCached) {
      return fileList;
    }
  }

  return null;
};

// refresh filesPageIterator to its next iteration and save current page to cache
export const fetchNextAndCacheForFilesPageIterator = async (filesPageIterator: GraphPageIterator<DriveItem>) => {
  const nextLink = filesPageIterator.nextLink;

  if (filesPageIterator.hasNext) {
    await filesPageIterator.next();
  }
  if (getIsFileListsCacheEnabled()) {
    const cache: CacheStore<CacheFileList> = CacheService.getCache<CacheFileList>(
      schemas.fileLists,
      schemas.fileLists.stores.fileLists
    );

    // match only the endpoint (after version number and before OData query params) e.g. /me/drive/root/children
    const reg = /(graph.microsoft.com\/(v1.0|beta))(.*?)(?=\?)/gi;
    const matches = reg.exec(nextLink);
    const key = matches[3];

    await cache.putValue(key, { files: filesPageIterator.value.map(v => JSON.stringify(v)), nextLink });
  }
};

/**
 * retrieves the specified document thumbnail
 *
 * @param {string} resource
 * @param {string[]} scopes
 * @returns {Promise<string>}
 */
export const getDocumentThumbnail = async (
  graph: IGraph,
  resource: string,
  scopes: string[]
): Promise<CacheThumbnail> => {
  try {
    const response = (await graph
      .api(resource)
      .responseType(ResponseType.RAW)
      .middlewareOptions(prepScopes(...scopes))
      .get()) as Response;

    if (response.status === 404) {
      // 404 means the resource does not have a thumbnail
      // we still want to cache that state
      // so we return an object that can be cached
      return { eTag: null, thumbnail: null };
    } else if (!response.ok) {
      return null;
    }

    const eTag = response.headers.get('eTag');
    const blob = await blobToBase64(await response.blob());
    return { eTag, thumbnail: blob };
  } catch (e) {
    return null;
  }
};

/**
 * retrieve file properties based on Graph query
 *
 * @param graph
 * @param resource
 * @returns
 */
export const getGraphfile = async (graph: IGraph, resource: string): Promise<DriveItem> => {
  // get from graph request
  const scopes = 'files.read';
  try {
    const response = (await graph.api(resource).middlewareOptions(prepScopes(scopes)).get()) as DriveItem;
    return response || null;
    // eslint-disable-next-line no-empty
  } catch {}

  return null;
};

/**
 * retrieve UploadSession Url for large file and send by chuncks
 *
 * @param graph
 * @param resource
 * @returns
 */
export const getUploadSession = async (
  graph: IGraph,
  resource: string,
  conflictBehavior: number
): Promise<UploadSession> => {
  try {
    // get from graph request
    const scopes = 'files.readwrite';
    const sessionOptions = {
      item: {
        '@microsoft.graph.conflictBehavior': conflictBehavior === 0 || conflictBehavior === null ? 'rename' : 'replace'
      }
    };
    let response: UploadSession;
    try {
      response = (await graph
        .api(resource)
        .middlewareOptions(prepScopes(scopes))
        .post(JSON.stringify(sessionOptions))) as UploadSession;
      // eslint-disable-next-line no-empty
    } catch {}

    return response || null;
  } catch (e) {
    return null;
  }
};

/**
 * send file chunck to OneDrive, SharePoint Site
 *
 * @param graph
 * @param resource
 * @param file
 * @returns
 */
export const sendFileChunk = async (
  graph: IGraph,
  resource: string,
  contentLength: string,
  contentRange: string,
  file: Blob
): Promise<UploadSession | DriveItem> => {
  try {
    // get from graph request
    const scopes = 'files.readwrite';
    const header = {
      'Content-Length': contentLength,
      'Content-Range': contentRange
    };
    let response: UploadSession | DriveItem;
    try {
      response = (await graph.client.api(resource).middlewareOptions(prepScopes(scopes)).headers(header).put(file)) as
        | UploadSession
        | DriveItem;
      // eslint-disable-next-line no-empty
    } catch {}

    return response || null;
  } catch (e) {
    return null;
  }
};

/**
 * send file to OneDrive, SharePoint Site
 *
 * @param graph
 * @param resource
 * @param file
 * @returns
 */
export const sendFileContent = async (graph: IGraph, resource: string, file: File): Promise<DriveItem> => {
  try {
    // get from graph request
    const scopes = 'files.readwrite';
    let response: DriveItem;
    try {
      response = (await graph.client.api(resource).middlewareOptions(prepScopes(scopes)).put(file)) as DriveItem;
      // eslint-disable-next-line no-empty
    } catch {}

    return response || null;
  } catch (e) {
    return null;
  }
};

/**
 * delete upload session
 *
 * @param graph
 * @param resource
 * @returns
 */
export const deleteSessionFile = async (graph: IGraph, resource: string): Promise<void> => {
  const scopes = 'files.readwrite';
  try {
    await graph.client.api(resource).middlewareOptions(prepScopes(scopes)).delete();
  } catch {
    // TODO: re-examine the error handling here
    // DELETE returns a 204 on success so void makes sense to return on the happy path
    // but we should probably throw on error
    return null;
  }
};<|MERGE_RESOLUTION|>--- conflicted
+++ resolved
@@ -231,32 +231,6 @@
   return getDriveItemByQuery(graph, endpoint, schemas.files.stores.insightFiles, 'sites.read.all');
 };
 
-<<<<<<< HEAD
-  // get from graph request
-  const scopes = 'sites.read.all';
-  let response;
-  try {
-    response = await graph.api(endpoint).middlewareOptions(prepScopes(scopes)).get();
-
-    if (getIsFilesCacheEnabled()) {
-      cache.putValue(endpoint, { file: JSON.stringify(response) });
-    }
-  } catch {}
-  return response || null;
-}
-
-// GET /me/drive/root/children
-export async function getFilesIterator(graph: IGraph, top?: number): Promise<GraphPageIterator<DriveItem>> {
-  const endpoint = '/me/drive/root/children';
-  const cacheKey = `${endpoint}?top=${top}`;
-  let filesPageIterator;
-
-  // get iterator from cached values
-  let cache: CacheStore<CacheFileList>;
-  const cacheStore = schemas.fileLists.stores.fileLists;
-  cache = CacheService.getCache<CacheFileList>(schemas.fileLists, cacheStore);
-  const fileList = await getFileListFromCache(cache, cacheStore, cacheKey);
-=======
 const getIterator = async (
   graph: IGraph,
   endpoint: string,
@@ -269,7 +243,6 @@
   // get iterator from cached values
   const cache: CacheStore<CacheFileList> = CacheService.getCache<CacheFileList>(schemas.fileLists, storeName);
   const fileList = await getFileListFromCache(cache, storeName, `${endpoint}:${top}`);
->>>>>>> 5112ceb2
   if (fileList) {
     filesPageIterator = getFilesPageIteratorFromCache(graph, fileList.files, fileList.nextLink);
 
@@ -286,15 +259,11 @@
     filesPageIterator = await getFilesPageIteratorFromRequest(graph, request);
 
     if (getIsFileListsCacheEnabled()) {
-<<<<<<< HEAD
-      cache.putValue(cacheKey, { files: filesPageIterator.value, nextLink: filesPageIterator._nextLink });
-=======
       const nextLink = filesPageIterator.nextLink;
       await cache.putValue(endpoint, {
         files: filesPageIterator.value.map(v => JSON.stringify(v)),
         nextLink
       });
->>>>>>> 5112ceb2
     }
     // eslint-disable-next-line no-empty
   } catch {}
@@ -316,42 +285,9 @@
   top?: number
 ): Promise<GraphPageIterator<DriveItem>> => {
   const endpoint = `/drives/${driveId}/items/${itemId}/children`;
-<<<<<<< HEAD
-  const cacheKey = `${endpoint}?top=${top}`;
-  let filesPageIterator;
-
-  // get iterator from cached values
-  let cache: CacheStore<CacheFileList>;
-  const cacheStore = schemas.fileLists.stores.fileLists;
-  cache = CacheService.getCache<CacheFileList>(schemas.fileLists, cacheStore);
-  const fileList = await getFileListFromCache(cache, cacheStore, cacheKey);
-  if (fileList) {
-    filesPageIterator = await getFilesPageIteratorFromCache(graph, fileList.files, fileList.nextLink);
-
-    return filesPageIterator;
-  }
-
-  // get iterator from graph request
-  const scopes = 'files.read';
-  let request;
-  try {
-    request = graph.api(endpoint).middlewareOptions(prepScopes(scopes));
-    if (top) {
-      request.top(top);
-    }
-    filesPageIterator = await getFilesPageIteratorFromRequest(graph, request);
-
-    if (getIsFileListsCacheEnabled()) {
-      cache.putValue(cacheKey, { files: filesPageIterator.value, nextLink: filesPageIterator._nextLink });
-    }
-  } catch {}
-  return filesPageIterator || null;
-}
-=======
-  const cacheStore = schemas.fileLists.stores.fileLists;
-  return getIterator(graph, endpoint, cacheStore, ['files.read'], top);
-};
->>>>>>> 5112ceb2
+  const cacheStore = schemas.fileLists.stores.fileLists;
+  return getIterator(graph, endpoint, cacheStore, ['files.read'], top);
+};
 
 // GET /drives/{drive-id}/root:/{item-path}:/children
 export const getDriveFilesByPathIterator = async (
@@ -361,42 +297,9 @@
   top?: number
 ): Promise<GraphPageIterator<DriveItem>> => {
   const endpoint = `/drives/${driveId}/root:/${itemPath}:/children`;
-<<<<<<< HEAD
-  const cacheKey = `${endpoint}?top=${top}`;
-  let filesPageIterator;
-
-  // get iterator from cached values
-  let cache: CacheStore<CacheFileList>;
-  const cacheStore = schemas.fileLists.stores.fileLists;
-  cache = CacheService.getCache<CacheFileList>(schemas.fileLists, cacheStore);
-  const fileList = await getFileListFromCache(cache, cacheStore, cacheKey);
-  if (fileList) {
-    filesPageIterator = await getFilesPageIteratorFromCache(graph, fileList.files, fileList.nextLink);
-
-    return filesPageIterator;
-  }
-
-  // get iterator from graph request
-  const scopes = 'files.read';
-  let request;
-  try {
-    request = graph.api(endpoint).middlewareOptions(prepScopes(scopes));
-    if (top) {
-      request.top(top);
-    }
-    filesPageIterator = await getFilesPageIteratorFromRequest(graph, request);
-
-    if (getIsFileListsCacheEnabled()) {
-      cache.putValue(cacheKey, { files: filesPageIterator.value, nextLink: filesPageIterator._nextLink });
-    }
-  } catch {}
-  return filesPageIterator || null;
-}
-=======
-  const cacheStore = schemas.fileLists.stores.fileLists;
-  return getIterator(graph, endpoint, cacheStore, ['files.read'], top);
-};
->>>>>>> 5112ceb2
+  const cacheStore = schemas.fileLists.stores.fileLists;
+  return getIterator(graph, endpoint, cacheStore, ['files.read'], top);
+};
 
 // GET /groups/{group-id}/drive/items/{item-id}/children
 export const getGroupFilesByIdIterator = async (
@@ -406,42 +309,9 @@
   top?: number
 ): Promise<GraphPageIterator<DriveItem>> => {
   const endpoint = `/groups/${groupId}/drive/items/${itemId}/children`;
-<<<<<<< HEAD
-  const cacheKey = `${endpoint}?top=${top}`;
-  let filesPageIterator;
-
-  // get iterator from cached values
-  let cache: CacheStore<CacheFileList>;
-  const cacheStore = schemas.fileLists.stores.fileLists;
-  cache = CacheService.getCache<CacheFileList>(schemas.fileLists, cacheStore);
-  const fileList = await getFileListFromCache(cache, cacheStore, cacheKey);
-  if (fileList) {
-    filesPageIterator = await getFilesPageIteratorFromCache(graph, fileList.files, fileList.nextLink);
-
-    return filesPageIterator;
-  }
-
-  // get iterator from graph request
-  const scopes = 'files.read';
-  let request;
-  try {
-    request = graph.api(endpoint).middlewareOptions(prepScopes(scopes));
-    if (top) {
-      request.top(top);
-    }
-    filesPageIterator = await getFilesPageIteratorFromRequest(graph, request);
-
-    if (getIsFileListsCacheEnabled()) {
-      cache.putValue(cacheKey, { files: filesPageIterator.value, nextLink: filesPageIterator._nextLink });
-    }
-  } catch {}
-  return filesPageIterator || null;
-}
-=======
-  const cacheStore = schemas.fileLists.stores.fileLists;
-  return getIterator(graph, endpoint, cacheStore, ['files.read'], top);
-};
->>>>>>> 5112ceb2
+  const cacheStore = schemas.fileLists.stores.fileLists;
+  return getIterator(graph, endpoint, cacheStore, ['files.read'], top);
+};
 
 // GET /groups/{group-id}/drive/root:/{item-path}:/children
 export const getGroupFilesByPathIterator = async (
@@ -451,42 +321,9 @@
   top?: number
 ): Promise<GraphPageIterator<DriveItem>> => {
   const endpoint = `/groups/${groupId}/drive/root:/${itemPath}:/children`;
-<<<<<<< HEAD
-  const cacheKey = `${endpoint}?top=${top}`;
-  let filesPageIterator;
-
-  // get iterator from cached values
-  let cache: CacheStore<CacheFileList>;
-  const cacheStore = schemas.fileLists.stores.fileLists;
-  cache = CacheService.getCache<CacheFileList>(schemas.fileLists, cacheStore);
-  const fileList = await getFileListFromCache(cache, cacheStore, cacheKey);
-  if (fileList) {
-    filesPageIterator = await getFilesPageIteratorFromCache(graph, fileList.files, fileList.nextLink);
-
-    return filesPageIterator;
-  }
-
-  // get iterator from graph request
-  const scopes = 'files.read';
-  let request;
-  try {
-    request = graph.api(endpoint).middlewareOptions(prepScopes(scopes));
-    if (top) {
-      request.top(top);
-    }
-    filesPageIterator = await getFilesPageIteratorFromRequest(graph, request);
-
-    if (getIsFileListsCacheEnabled()) {
-      cache.putValue(cacheKey, { files: filesPageIterator.value, nextLink: filesPageIterator._nextLink });
-    }
-  } catch {}
-  return filesPageIterator || null;
-}
-=======
-  const cacheStore = schemas.fileLists.stores.fileLists;
-  return getIterator(graph, endpoint, cacheStore, ['files.read'], top);
-};
->>>>>>> 5112ceb2
+  const cacheStore = schemas.fileLists.stores.fileLists;
+  return getIterator(graph, endpoint, cacheStore, ['files.read'], top);
+};
 
 // GET /me/drive/items/{item-id}/children
 export const getFilesByIdIterator = async (
@@ -495,42 +332,9 @@
   top?: number
 ): Promise<GraphPageIterator<DriveItem>> => {
   const endpoint = `/me/drive/items/${itemId}/children`;
-<<<<<<< HEAD
-  const cacheKey = `${endpoint}?top=${top}`;
-  let filesPageIterator;
-
-  // get iterator from cached values
-  let cache: CacheStore<CacheFileList>;
-  const cacheStore = schemas.fileLists.stores.fileLists;
-  cache = CacheService.getCache<CacheFileList>(schemas.fileLists, cacheStore);
-  const fileList = await getFileListFromCache(cache, cacheStore, cacheKey);
-  if (fileList) {
-    filesPageIterator = await getFilesPageIteratorFromCache(graph, fileList.files, fileList.nextLink);
-
-    return filesPageIterator;
-  }
-
-  // get iterator from graph request
-  const scopes = 'files.read';
-  let request;
-  try {
-    request = graph.api(endpoint).middlewareOptions(prepScopes(scopes));
-    if (top) {
-      request.top(top);
-    }
-    filesPageIterator = await getFilesPageIteratorFromRequest(graph, request);
-
-    if (getIsFileListsCacheEnabled()) {
-      cache.putValue(cacheKey, { files: filesPageIterator.value, nextLink: filesPageIterator._nextLink });
-    }
-  } catch {}
-  return filesPageIterator || null;
-}
-=======
-  const cacheStore = schemas.fileLists.stores.fileLists;
-  return getIterator(graph, endpoint, cacheStore, ['files.read'], top);
-};
->>>>>>> 5112ceb2
+  const cacheStore = schemas.fileLists.stores.fileLists;
+  return getIterator(graph, endpoint, cacheStore, ['files.read'], top);
+};
 
 // GET /me/drive/root:/{item-path}:/children
 export const getFilesByPathIterator = async (
@@ -539,42 +343,9 @@
   top?: number
 ): Promise<GraphPageIterator<DriveItem>> => {
   const endpoint = `/me/drive/root:/${itemPath}:/children`;
-<<<<<<< HEAD
-  const cacheKey = `${endpoint}?top=${top}`;
-  let filesPageIterator;
-
-  // get iterator from cached values
-  let cache: CacheStore<CacheFileList>;
-  const cacheStore = schemas.fileLists.stores.fileLists;
-  cache = CacheService.getCache<CacheFileList>(schemas.fileLists, cacheStore);
-  const fileList = await getFileListFromCache(cache, cacheStore, cacheKey);
-  if (fileList) {
-    filesPageIterator = await getFilesPageIteratorFromCache(graph, fileList.files, fileList.nextLink);
-
-    return filesPageIterator;
-  }
-
-  // get iterator from graph request
-  const scopes = 'files.read';
-  let request;
-  try {
-    request = graph.api(endpoint).middlewareOptions(prepScopes(scopes));
-    if (top) {
-      request.top(top);
-    }
-    filesPageIterator = await getFilesPageIteratorFromRequest(graph, request);
-
-    if (getIsFileListsCacheEnabled()) {
-      cache.putValue(cacheKey, { files: filesPageIterator.value, nextLink: filesPageIterator._nextLink });
-    }
-  } catch {}
-  return filesPageIterator || null;
-}
-=======
-  const cacheStore = schemas.fileLists.stores.fileLists;
-  return getIterator(graph, endpoint, cacheStore, ['files.read'], top);
-};
->>>>>>> 5112ceb2
+  const cacheStore = schemas.fileLists.stores.fileLists;
+  return getIterator(graph, endpoint, cacheStore, ['files.read'], top);
+};
 
 // GET /sites/{site-id}/drive/items/{item-id}/children
 export const getSiteFilesByIdIterator = async (
@@ -584,42 +355,9 @@
   top?: number
 ): Promise<GraphPageIterator<DriveItem>> => {
   const endpoint = `/sites/${siteId}/drive/items/${itemId}/children`;
-<<<<<<< HEAD
-  const cacheKey = `${endpoint}?top=${top}`;
-  let filesPageIterator;
-
-  // get iterator from cached values
-  let cache: CacheStore<CacheFileList>;
-  const cacheStore = schemas.fileLists.stores.fileLists;
-  cache = CacheService.getCache<CacheFileList>(schemas.fileLists, cacheStore);
-  const fileList = await getFileListFromCache(cache, cacheStore, cacheKey);
-  if (fileList) {
-    filesPageIterator = await getFilesPageIteratorFromCache(graph, fileList.files, fileList.nextLink);
-
-    return filesPageIterator;
-  }
-
-  // get iterator from graph request
-  const scopes = 'files.read';
-  let request;
-  try {
-    request = graph.api(endpoint).middlewareOptions(prepScopes(scopes));
-    if (top) {
-      request.top(top);
-    }
-    filesPageIterator = await getFilesPageIteratorFromRequest(graph, request);
-
-    if (getIsFileListsCacheEnabled()) {
-      cache.putValue(cacheKey, { files: filesPageIterator.value, nextLink: filesPageIterator._nextLink });
-    }
-  } catch {}
-  return filesPageIterator || null;
-}
-=======
-  const cacheStore = schemas.fileLists.stores.fileLists;
-  return getIterator(graph, endpoint, cacheStore, ['files.read'], top);
-};
->>>>>>> 5112ceb2
+  const cacheStore = schemas.fileLists.stores.fileLists;
+  return getIterator(graph, endpoint, cacheStore, ['files.read'], top);
+};
 
 // GET /sites/{site-id}/drive/root:/{item-path}:/children
 export const getSiteFilesByPathIterator = async (
@@ -629,42 +367,9 @@
   top?: number
 ): Promise<GraphPageIterator<DriveItem>> => {
   const endpoint = `/sites/${siteId}/drive/root:/${itemPath}:/children`;
-<<<<<<< HEAD
-  const cacheKey = `${endpoint}?top=${top}`;
-  let filesPageIterator;
-
-  // get iterator from cached values
-  let cache: CacheStore<CacheFileList>;
-  const cacheStore = schemas.fileLists.stores.fileLists;
-  cache = CacheService.getCache<CacheFileList>(schemas.fileLists, cacheStore);
-  const fileList = await getFileListFromCache(cache, cacheStore, cacheKey);
-  if (fileList) {
-    filesPageIterator = await getFilesPageIteratorFromCache(graph, fileList.files, fileList.nextLink);
-
-    return filesPageIterator;
-  }
-
-  // get iterator from graph request
-  const scopes = 'files.read';
-  let request;
-  try {
-    request = graph.api(endpoint).middlewareOptions(prepScopes(scopes));
-    if (top) {
-      request.top(top);
-    }
-    filesPageIterator = await getFilesPageIteratorFromRequest(graph, request);
-
-    if (getIsFileListsCacheEnabled()) {
-      cache.putValue(cacheKey, { files: filesPageIterator.value, nextLink: filesPageIterator._nextLink });
-    }
-  } catch {}
-  return filesPageIterator || null;
-}
-=======
-  const cacheStore = schemas.fileLists.stores.fileLists;
-  return getIterator(graph, endpoint, cacheStore, ['files.read'], top);
-};
->>>>>>> 5112ceb2
+  const cacheStore = schemas.fileLists.stores.fileLists;
+  return getIterator(graph, endpoint, cacheStore, ['files.read'], top);
+};
 
 // GET /users/{user-id}/drive/items/{item-id}/children
 export const getUserFilesByIdIterator = async (
@@ -674,42 +379,9 @@
   top?: number
 ): Promise<GraphPageIterator<DriveItem>> => {
   const endpoint = `/users/${userId}/drive/items/${itemId}/children`;
-<<<<<<< HEAD
-  const cacheKey = `${endpoint}?top=${top}`;
-  let filesPageIterator;
-
-  // get iterator from cached values
-  let cache: CacheStore<CacheFileList>;
-  const cacheStore = schemas.fileLists.stores.fileLists;
-  cache = CacheService.getCache<CacheFileList>(schemas.fileLists, cacheStore);
-  const fileList = await getFileListFromCache(cache, cacheStore, cacheKey);
-  if (fileList) {
-    filesPageIterator = await getFilesPageIteratorFromCache(graph, fileList.files, fileList.nextLink);
-
-    return filesPageIterator;
-  }
-
-  // get iterator from graph request
-  const scopes = 'files.read';
-  let request;
-  try {
-    request = graph.api(endpoint).middlewareOptions(prepScopes(scopes));
-    if (top) {
-      request.top(top);
-    }
-    filesPageIterator = await getFilesPageIteratorFromRequest(graph, request);
-
-    if (getIsFileListsCacheEnabled()) {
-      cache.putValue(cacheKey, { files: filesPageIterator.value, nextLink: filesPageIterator._nextLink });
-    }
-  } catch {}
-  return filesPageIterator || null;
-}
-=======
-  const cacheStore = schemas.fileLists.stores.fileLists;
-  return getIterator(graph, endpoint, cacheStore, ['files.read'], top);
-};
->>>>>>> 5112ceb2
+  const cacheStore = schemas.fileLists.stores.fileLists;
+  return getIterator(graph, endpoint, cacheStore, ['files.read'], top);
+};
 
 // GET /users/{user-id}/drive/root:/{item-path}:/children
 export const getUserFilesByPathIterator = async (
@@ -719,86 +391,18 @@
   top?: number
 ): Promise<GraphPageIterator<DriveItem>> => {
   const endpoint = `/users/${userId}/drive/root:/${itemPath}:/children`;
-<<<<<<< HEAD
-  const cacheKey = `${endpoint}?top=${top}`;
-  let filesPageIterator;
-
-  // get iterator from cached values
-  let cache: CacheStore<CacheFileList>;
-  const cacheStore = schemas.fileLists.stores.fileLists;
-  cache = CacheService.getCache<CacheFileList>(schemas.fileLists, cacheStore);
-  const fileList = await getFileListFromCache(cache, cacheStore, cacheKey);
-  if (fileList) {
-    filesPageIterator = await getFilesPageIteratorFromCache(graph, fileList.files, fileList.nextLink);
-
-    return filesPageIterator;
-  }
-
-  // get iterator from graph request
-  const scopes = 'files.read';
-  let request;
-  try {
-    request = graph.api(endpoint).middlewareOptions(prepScopes(scopes));
-    if (top) {
-      request.top(top);
-    }
-    filesPageIterator = await getFilesPageIteratorFromRequest(graph, request);
-
-    if (getIsFileListsCacheEnabled()) {
-      cache.putValue(cacheKey, { files: filesPageIterator.value, nextLink: filesPageIterator._nextLink });
-    }
-  } catch {}
-  return filesPageIterator || null;
-}
-=======
-  const cacheStore = schemas.fileLists.stores.fileLists;
-  return getIterator(graph, endpoint, cacheStore, ['files.read'], top);
-};
->>>>>>> 5112ceb2
+  const cacheStore = schemas.fileLists.stores.fileLists;
+  return getIterator(graph, endpoint, cacheStore, ['files.read'], top);
+};
 
 export const getFilesByListQueryIterator = async (
   graph: IGraph,
   listQuery: string,
   top?: number
-<<<<<<< HEAD
-): Promise<GraphPageIterator<DriveItem>> {
-  const cacheKey = `${listQuery}?top=${top}`;
-  let filesPageIterator;
-
-  // get iterator from cached values
-  let cache: CacheStore<CacheFileList>;
-  const cacheStore = schemas.fileLists.stores.fileLists;
-  cache = CacheService.getCache<CacheFileList>(schemas.fileLists, cacheStore);
-  const fileList = await getFileListFromCache(cache, cacheStore, cacheKey);
-  if (fileList) {
-    filesPageIterator = await getFilesPageIteratorFromCache(graph, fileList.files, fileList.nextLink);
-
-    return filesPageIterator;
-  }
-
-  // get iterator from graph request
-  const scopes = ['files.read', 'sites.read.all'];
-  let request;
-
-  try {
-    request = await graph.api(listQuery).middlewareOptions(prepScopes(...scopes));
-    if (top) {
-      request.top(top);
-    }
-    filesPageIterator = await getFilesPageIteratorFromRequest(graph, request);
-
-    if (getIsFileListsCacheEnabled()) {
-      cache.putValue(cacheKey, { files: filesPageIterator.value, nextLink: filesPageIterator._nextLink });
-    }
-  } catch {}
-  return filesPageIterator || null;
-}
-=======
 ): Promise<GraphPageIterator<DriveItem>> => {
   const cacheStore = schemas.fileLists.stores.fileLists;
   return getIterator(graph, listQuery, cacheStore, ['files.read', 'sites.read.all'], top);
 };
->>>>>>> 5112ceb2
 
 // GET /me/insights/{trending	| used | shared}
 export const getMyInsightsFiles = async (graph: IGraph, insightType: string): Promise<DriveItem[]> => {
