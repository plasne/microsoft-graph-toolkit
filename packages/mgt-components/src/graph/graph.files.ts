/**
 * -------------------------------------------------------------------------------------------
 * Copyright (c) Microsoft Corporation.  All Rights Reserved.  Licensed under the MIT License.
 * See License in the project root for license information.
 * -------------------------------------------------------------------------------------------
 */

import {
  CacheItem,
  CacheService,
  CacheStore,
  CollectionResponse,
  GraphPageIterator,
  IGraph,
  prepScopes
} from '@microsoft/mgt-element';
import {
  DriveItem,
  Permission,
  SharedInsight,
  Trending,
  UploadSession,
  UsedInsight
} from '@microsoft/microsoft-graph-types';
import { schemas } from './cacheStores';
import { GraphRequest, ResponseType } from '@microsoft/microsoft-graph-client';
import { blobToBase64 } from '../utils/Utils';

/**
 * Simple type guard to check if a response is an UploadSession
 *
 * @param session
 * @returns
 */
export const isUploadSession = (session: any): session is UploadSession => {
  return Array.isArray((session as UploadSession).nextExpectedRanges);
};

type Insight = SharedInsight | UsedInsight | Trending;

/**
 * Object to be stored in cache
 */
interface CacheFile extends CacheItem {
  /**
   * stringified json representing a file
   */
  file?: string;
}

/**
 * Object to be stored in cache
 */
interface CacheFileList extends CacheItem {
  /**
   * stringified json representing a list of files
   */
  files?: string[];
  /**
   * nextLink string to get next page
   */
  nextLink?: string;
}

/**
 * document thumbnail object stored in cache
 */
export interface CacheThumbnail extends CacheItem {
  /**
   * tag associated with thumbnail
   */
  eTag?: string;
  /**
   * document thumbnail
   */
  thumbnail?: string;
}

/**
 * Clear Cache of FileList
 */
export const clearFilesCache = async (): Promise<void> => {
  const cache: CacheStore<CacheFileList> = CacheService.getCache<CacheFileList>(
    schemas.fileLists,
    schemas.fileLists.stores.fileLists
  );
  await cache.clearStore();
};

/**
 * Defines the time it takes for objects in the cache to expire
 */
export const getFileInvalidationTime = (): number =>
  CacheService.config.files.invalidationPeriod || CacheService.config.defaultInvalidationPeriod;

/**
 * Whether or not the cache is enabled
 */
export const getIsFilesCacheEnabled = (): boolean =>
  CacheService.config.files.isEnabled && CacheService.config.isEnabled;

/**
 * Defines the time it takes for objects in the cache to expire
 */
export const getFileListInvalidationTime = (): number =>
  CacheService.config.fileLists.invalidationPeriod || CacheService.config.defaultInvalidationPeriod;

/**
 * Whether or not the cache is enabled
 */
export const getIsFileListsCacheEnabled = (): boolean =>
  CacheService.config.fileLists.isEnabled && CacheService.config.isEnabled;

/**
 * Load a DriveItem give and arbitrary query
 *
 * @param graph
 * @param resource
 * @returns
 */
export const getDriveItemByQuery = async (
  graph: IGraph,
  resource: string,
  storeName: string = schemas.files.stores.fileQueries,
  scopes = 'files.read'
): Promise<DriveItem> => {
  // get from cache
  const cache: CacheStore<CacheFile> = CacheService.getCache<CacheFile>(schemas.files, storeName);
  const cachedFile = await getFileFromCache(cache, resource);
  if (cachedFile) {
    return cachedFile;
  }

  let response: DriveItem;
  try {
    response = (await graph.api(resource).middlewareOptions(prepScopes(scopes)).get()) as DriveItem;

    if (getIsFilesCacheEnabled()) {
      await cache.putValue(resource, { file: JSON.stringify(response) });
    }
    // eslint-disable-next-line no-empty
  } catch {}

  return response || null;
};

// GET /drives/{drive-id}/items/{item-id}
export const getDriveItemById = async (graph: IGraph, driveId: string, itemId: string): Promise<DriveItem> => {
  const endpoint = `/drives/${driveId}/items/${itemId}`;
  return getDriveItemByQuery(graph, endpoint, schemas.files.stores.driveFiles);
};

// GET /drives/{drive-id}/root:/{item-path}
export const getDriveItemByPath = async (graph: IGraph, driveId: string, itemPath: string): Promise<DriveItem> => {
  const endpoint = `/drives/${driveId}/root:/${itemPath}`;
  return getDriveItemByQuery(graph, endpoint, schemas.files.stores.driveFiles);
};

// GET /groups/{group-id}/drive/items/{item-id}
export const getGroupDriveItemById = async (graph: IGraph, groupId: string, itemId: string): Promise<DriveItem> => {
  const endpoint = `/groups/${groupId}/drive/items/${itemId}`;
  return getDriveItemByQuery(graph, endpoint, schemas.files.stores.groupFiles);
};

// GET /groups/{group-id}/drive/root:/{item-path}
export const getGroupDriveItemByPath = async (graph: IGraph, groupId: string, itemPath: string): Promise<DriveItem> => {
  const endpoint = `/groups/${groupId}/drive/root:/${itemPath}`;
  return getDriveItemByQuery(graph, endpoint, schemas.files.stores.groupFiles);
};

// GET /me/drive/items/{item-id}
export const getMyDriveItemById = async (graph: IGraph, itemId: string): Promise<DriveItem> => {
  const endpoint = `/me/drive/items/${itemId}`;
  return getDriveItemByQuery(graph, endpoint, schemas.files.stores.userFiles);
};

// GET /me/drive/root:/{item-path}
export const getMyDriveItemByPath = async (graph: IGraph, itemPath: string): Promise<DriveItem> => {
  const endpoint = `/me/drive/root:/${itemPath}`;
  return getDriveItemByQuery(graph, endpoint, schemas.files.stores.userFiles);
};

// GET /sites/{site-id}/drive/items/{item-id}
export const getSiteDriveItemById = async (graph: IGraph, siteId: string, itemId: string): Promise<DriveItem> => {
  const endpoint = `/sites/${siteId}/drive/items/${itemId}`;
  return getDriveItemByQuery(graph, endpoint, schemas.files.stores.siteFiles);
};

// GET /sites/{site-id}/drive/root:/{item-path}
export const getSiteDriveItemByPath = async (graph: IGraph, siteId: string, itemPath: string): Promise<DriveItem> => {
  const endpoint = `/sites/${siteId}/drive/root:/${itemPath}`;
  return getDriveItemByQuery(graph, endpoint, schemas.files.stores.siteFiles);
};

// GET /sites/{site-id}/lists/{list-id}/items/{item-id}/driveItem
export const getListDriveItemById = async (
  graph: IGraph,
  siteId: string,
  listId: string,
  itemId: string
): Promise<DriveItem> => {
  const endpoint = `/sites/${siteId}/lists/${listId}/items/${itemId}/driveItem`;
  return getDriveItemByQuery(graph, endpoint, schemas.files.stores.siteFiles);
};

// GET /users/{user-id}/drive/items/{item-id}
export const getUserDriveItemById = async (graph: IGraph, userId: string, itemId: string): Promise<DriveItem> => {
  const endpoint = `/users/${userId}/drive/items/${itemId}`;
  return getDriveItemByQuery(graph, endpoint, schemas.files.stores.userFiles);
};

// GET /users/{user-id}/drive/root:/{item-path}
export const getUserDriveItemByPath = async (graph: IGraph, userId: string, itemPath: string): Promise<DriveItem> => {
  const endpoint = `/users/${userId}/drive/root:/${itemPath}`;
  return getDriveItemByQuery(graph, endpoint, schemas.files.stores.userFiles);
};

// GET /me/insights/trending/{id}/resource
// GET /me/insights/used/{id}/resource
// GET /me/insights/shared/{id}/resource
export const getMyInsightsDriveItemById = async (
  graph: IGraph,
  insightType: string,
  id: string
): Promise<DriveItem> => {
  const endpoint = `/me/insights/${insightType}/${id}/resource`;
  return getDriveItemByQuery(graph, endpoint, schemas.files.stores.insightFiles, 'sites.read.all');
};

// GET /users/{id or userPrincipalName}/insights/{trending or used or shared}/{id}/resource
export const getUserInsightsDriveItemById = async (
  graph: IGraph,
  userId: string,
  insightType: string,
  id: string
): Promise<DriveItem> => {
  const endpoint = `/users/${userId}/insights/${insightType}/${id}/resource`;
  return getDriveItemByQuery(graph, endpoint, schemas.files.stores.insightFiles, 'sites.read.all');
};

const getIterator = async (
  graph: IGraph,
  endpoint: string,
  storeName: string,
  scopes: string[],
  top?: number
): Promise<GraphPageIterator<DriveItem>> => {
  let filesPageIterator: GraphPageIterator<DriveItem>;

  // get iterator from cached values
  const cache: CacheStore<CacheFileList> = CacheService.getCache<CacheFileList>(schemas.fileLists, storeName);
  const fileList = await getFileListFromCache(cache, storeName, `${endpoint}:${top}`);
  if (fileList) {
    filesPageIterator = getFilesPageIteratorFromCache(graph, fileList.files, fileList.nextLink);

    return filesPageIterator;
  }

  // get iterator from graph request
  let request: GraphRequest;
  try {
    request = graph.api(endpoint).middlewareOptions(prepScopes(...scopes));
    if (top) {
      request.top(top);
    }
    filesPageIterator = await getFilesPageIteratorFromRequest(graph, request);

    if (getIsFileListsCacheEnabled()) {
      const nextLink = filesPageIterator.nextLink;
      await cache.putValue(endpoint, {
        files: filesPageIterator.value.map(v => JSON.stringify(v)),
        nextLink
      });
    }
    // eslint-disable-next-line no-empty
  } catch {}
  return filesPageIterator || null;
};

// GET /me/drive/root/children
export const getFilesIterator = async (graph: IGraph, top?: number): Promise<GraphPageIterator<DriveItem>> => {
  const endpoint = '/me/drive/root/children';
  const cacheStore = schemas.fileLists.stores.fileLists;
  return getIterator(graph, endpoint, cacheStore, ['files.read'], top);
};

// GET /drives/{drive-id}/items/{item-id}/children
export const getDriveFilesByIdIterator = async (
  graph: IGraph,
  driveId: string,
  itemId: string,
  top?: number
): Promise<GraphPageIterator<DriveItem>> => {
  const endpoint = `/drives/${driveId}/items/${itemId}/children`;
  const cacheStore = schemas.fileLists.stores.fileLists;
  return getIterator(graph, endpoint, cacheStore, ['files.read'], top);
};

// GET /drives/{drive-id}/root:/{item-path}:/children
export const getDriveFilesByPathIterator = async (
  graph: IGraph,
  driveId: string,
  itemPath: string,
  top?: number
): Promise<GraphPageIterator<DriveItem>> => {
  const endpoint = `/drives/${driveId}/root:/${itemPath}:/children`;
  const cacheStore = schemas.fileLists.stores.fileLists;
  return getIterator(graph, endpoint, cacheStore, ['files.read'], top);
};

// GET /groups/{group-id}/drive/items/{item-id}/children
export const getGroupFilesByIdIterator = async (
  graph: IGraph,
  groupId: string,
  itemId: string,
  top?: number
): Promise<GraphPageIterator<DriveItem>> => {
  const endpoint = `/groups/${groupId}/drive/items/${itemId}/children`;
  const cacheStore = schemas.fileLists.stores.fileLists;
  return getIterator(graph, endpoint, cacheStore, ['files.read'], top);
};

// GET /groups/{group-id}/drive/root:/{item-path}:/children
export const getGroupFilesByPathIterator = async (
  graph: IGraph,
  groupId: string,
  itemPath: string,
  top?: number
): Promise<GraphPageIterator<DriveItem>> => {
  const endpoint = `/groups/${groupId}/drive/root:/${itemPath}:/children`;
  const cacheStore = schemas.fileLists.stores.fileLists;
  return getIterator(graph, endpoint, cacheStore, ['files.read'], top);
};

// GET /me/drive/items/{item-id}/children
export const getFilesByIdIterator = async (
  graph: IGraph,
  itemId: string,
  top?: number
): Promise<GraphPageIterator<DriveItem>> => {
  const endpoint = `/me/drive/items/${itemId}/children`;
  const cacheStore = schemas.fileLists.stores.fileLists;
  return getIterator(graph, endpoint, cacheStore, ['files.read'], top);
};

// GET /me/drive/root:/{item-path}:/children
export const getFilesByPathIterator = async (
  graph: IGraph,
  itemPath: string,
  top?: number
): Promise<GraphPageIterator<DriveItem>> => {
  const endpoint = `/me/drive/root:/${itemPath}:/children`;
  const cacheStore = schemas.fileLists.stores.fileLists;
  return getIterator(graph, endpoint, cacheStore, ['files.read'], top);
};

// GET /sites/{site-id}/drive/items/{item-id}/children
export const getSiteFilesByIdIterator = async (
  graph: IGraph,
  siteId: string,
  itemId: string,
  top?: number
): Promise<GraphPageIterator<DriveItem>> => {
  const endpoint = `/sites/${siteId}/drive/items/${itemId}/children`;
  const cacheStore = schemas.fileLists.stores.fileLists;
  return getIterator(graph, endpoint, cacheStore, ['files.read'], top);
};

// GET /sites/{site-id}/drive/root:/{item-path}:/children
export const getSiteFilesByPathIterator = async (
  graph: IGraph,
  siteId: string,
  itemPath: string,
  top?: number
): Promise<GraphPageIterator<DriveItem>> => {
  const endpoint = `/sites/${siteId}/drive/root:/${itemPath}:/children`;
  const cacheStore = schemas.fileLists.stores.fileLists;
  return getIterator(graph, endpoint, cacheStore, ['files.read'], top);
};

// GET /users/{user-id}/drive/items/{item-id}/children
export const getUserFilesByIdIterator = async (
  graph: IGraph,
  userId: string,
  itemId: string,
  top?: number
): Promise<GraphPageIterator<DriveItem>> => {
  const endpoint = `/users/${userId}/drive/items/${itemId}/children`;
  const cacheStore = schemas.fileLists.stores.fileLists;
  return getIterator(graph, endpoint, cacheStore, ['files.read'], top);
};

// GET /users/{user-id}/drive/root:/{item-path}:/children
export const getUserFilesByPathIterator = async (
  graph: IGraph,
  userId: string,
  itemPath: string,
  top?: number
): Promise<GraphPageIterator<DriveItem>> => {
  const endpoint = `/users/${userId}/drive/root:/${itemPath}:/children`;
  const cacheStore = schemas.fileLists.stores.fileLists;
  return getIterator(graph, endpoint, cacheStore, ['files.read'], top);
};

export const getFilesByListQueryIterator = async (
  graph: IGraph,
  listQuery: string,
  top?: number
): Promise<GraphPageIterator<DriveItem>> => {
  const cacheStore = schemas.fileLists.stores.fileLists;
  return getIterator(graph, listQuery, cacheStore, ['files.read', 'sites.read.all'], top);
};

// GET /me/insights/{trending	| used | shared}
export const getMyInsightsFiles = async (graph: IGraph, insightType: string, top = 10): Promise<DriveItem[]> => {
  const endpoint = `/me/insights/${insightType}`;
  const cacheStore = schemas.fileLists.stores.insightfileLists;

  // get files from cached values
  const cache: CacheStore<CacheFileList> = CacheService.getCache<CacheFileList>(schemas.fileLists, cacheStore);
  const fileList = await getFileListFromCache(cache, cacheStore, endpoint);
  if (fileList) {
<<<<<<< HEAD
=======
    // fileList.files is string[] so JSON.parse to get proper objects
>>>>>>> e979212f
    return fileList.files.map((file: string) => JSON.parse(file) as DriveItem);
  }

  // get files from graph request
  const scopes = ['sites.read.all'];
  let insightResponse: CollectionResponse<Insight>;
  try {
    insightResponse = (await graph
      .api(endpoint)
      .filter("resourceReference/type eq 'microsoft.graph.driveItem'")
      .top(top)
      .middlewareOptions(prepScopes(...scopes))
      .get()) as CollectionResponse<Insight>;
    // eslint-disable-next-line no-empty
  } catch {}

  const result = await getDriveItemsByInsights(graph, insightResponse, scopes);
  if (getIsFileListsCacheEnabled()) {
    await cache.putValue(endpoint, { files: result.map(file => JSON.stringify(file)) });
  }

  return result || null;
};

// GET /users/{id | userPrincipalName}/insights/{trending	| used | shared}
export const getUserInsightsFiles = async (
  graph: IGraph,
  userId: string,
  insightType: string
): Promise<DriveItem[]> => {
  let endpoint: string;
  let filter: string;

  if (insightType === 'shared') {
    endpoint = '/me/insights/shared';
    filter = `((lastshared/sharedby/id eq '${userId}') and (resourceReference/type eq 'microsoft.graph.driveItem'))`;
  } else {
    endpoint = `/users/${userId}/insights/${insightType}`;
    filter = "resourceReference/type eq 'microsoft.graph.driveItem'";
  }

  const key = `${endpoint}?$filter=${filter}`;

  // get files from cached values
  const cacheStore = schemas.fileLists.stores.insightfileLists;
  const cache: CacheStore<CacheFileList> = CacheService.getCache<CacheFileList>(schemas.fileLists, cacheStore);
  const fileList = await getFileListFromCache(cache, cacheStore, key);
  if (fileList) {
    return fileList.files.map((file: string) => JSON.parse(file) as DriveItem);
  }

  // get files from graph request
  const scopes = ['sites.read.all'];
  let insightResponse: CollectionResponse<Insight>;

  try {
    insightResponse = (await graph
      .api(endpoint)
      .filter(filter)
      .middlewareOptions(prepScopes(...scopes))
      .get()) as CollectionResponse<Insight>;
    // eslint-disable-next-line no-empty
  } catch {}

  const result = await getDriveItemsByInsights(graph, insightResponse, scopes);
  if (getIsFileListsCacheEnabled()) {
    await cache.putValue(endpoint, { files: result.map(file => JSON.stringify(file)) });
  }

  return result || null;
};

export const getFilesByQueries = async (graph: IGraph, fileQueries: string[]): Promise<DriveItem[]> => {
  if (!fileQueries || fileQueries.length === 0) {
    return [];
  }

  const batch = graph.createBatch();
  const files: DriveItem[] = [];
  const scopes = ['files.read'];
  let cache: CacheStore<CacheFile>;
  let cachedFile: CacheFile;
  if (getIsFilesCacheEnabled()) {
    cache = CacheService.getCache<CacheFile>(schemas.files, schemas.files.stores.fileQueries);
  }

  for (const fileQuery of fileQueries) {
    if (getIsFilesCacheEnabled()) {
      cachedFile = await cache.getValue(fileQuery); // todo
    }

    if (getIsFilesCacheEnabled() && cachedFile && getFileInvalidationTime() > Date.now() - cachedFile.timeCached) {
      files.push(JSON.parse(cachedFile.file) as DriveItem);
    } else if (fileQuery !== '') {
      batch.get(fileQuery, fileQuery, scopes);
    }
  }

  try {
    const responses = await batch.executeAll();

    for (const fileQuery of fileQueries) {
      const response = responses.get(fileQuery);
      if (response?.content) {
        files.push(response.content as DriveItem);
        if (getIsFilesCacheEnabled()) {
          await cache.putValue(fileQuery, { file: JSON.stringify(response.content) });
        }
      }
    }

    return files;
  } catch (_) {
    try {
      return Promise.all(
        fileQueries
          .filter(fileQuery => fileQuery && fileQuery !== '')
          .map(async fileQuery => {
            const file = await getDriveItemByQuery(graph, fileQuery);
            if (file) {
              if (getIsFilesCacheEnabled()) {
                await cache.putValue(fileQuery, { file: JSON.stringify(file) });
              }
              return file;
            }
          })
      );
    } catch (e) {
      return [];
    }
  }
};

const getDriveItemsByInsights = async (
  graph: IGraph,
  insightResponse: CollectionResponse<Insight>,
  scopes: string[]
): Promise<DriveItem[]> => {
  if (!insightResponse) {
    return [];
  }

  const insightItems = insightResponse.value;
  const batch = graph.createBatch();
  const driveItems: DriveItem[] = [];
  for (const item of insightItems) {
    const driveItemId = item.resourceReference.id;
    if (driveItemId !== '') {
      batch.get(driveItemId, driveItemId, scopes);
    }
  }

  try {
    const driveItemResponses = await batch.executeAll();

    for (const item of insightItems) {
      const driveItemResponse = driveItemResponses.get(item.resourceReference.id);
      if (driveItemResponse?.content) {
        driveItems.push(driveItemResponse.content as DriveItem);
      }
    }
    return driveItems;
  } catch (_) {
    try {
      // we're filtering the insights calls that feed this to ensure that only
      // drive items are returned, but we still need to check for nulls
      return Promise.all(
        insightItems
          .filter(insightItem => Boolean(insightItem.resourceReference.id))
          .map(
            async insightItem =>
              (await graph
                .api(insightItem.resourceReference.id)
                .middlewareOptions(prepScopes(...scopes))
                .get()) as DriveItem
          )
      );
    } catch (e) {
      return [];
    }
  }
};

const getFilesPageIteratorFromRequest = async (graph: IGraph, request: GraphRequest) => {
  return GraphPageIterator.create<DriveItem>(graph, request);
};

const getFilesPageIteratorFromCache = (graph: IGraph, value: string[], nextLink: string) => {
  return GraphPageIterator.createFromValue<DriveItem>(
    graph,
    value.map(v => JSON.parse(v) as DriveItem),
    nextLink
  );
};

/**
 * Load a file from the cache
 *
 * @param {CacheStore<CacheFile>} cache
 * @param {string} key
 * @return {*}
 */
const getFileFromCache = async <TResult = DriveItem>(cache: CacheStore<CacheFile>, key: string): Promise<TResult> => {
  if (getIsFilesCacheEnabled()) {
    const file = await cache.getValue(key);

    if (file && getFileInvalidationTime() > Date.now() - file.timeCached) {
      // eslint-disable-next-line @typescript-eslint/no-unsafe-return
      return JSON.parse(file.file) as TResult;
    }
  }

  return null;
};

export const getFileListFromCache = async (cache: CacheStore<CacheFileList>, store: string, key: string) => {
  if (!cache) {
    cache = CacheService.getCache<CacheFileList>(schemas.fileLists, store);
  }

  if (getIsFileListsCacheEnabled()) {
    const fileList = await cache.getValue(key);

    if (fileList && getFileListInvalidationTime() > Date.now() - fileList.timeCached) {
      return fileList;
    }
  }

  return null;
};

// refresh filesPageIterator to its next iteration and save current page to cache
export const fetchNextAndCacheForFilesPageIterator = async (filesPageIterator: GraphPageIterator<DriveItem>) => {
  const nextLink = filesPageIterator.nextLink;

  if (filesPageIterator.hasNext) {
    await filesPageIterator.next();
  }
  if (getIsFileListsCacheEnabled()) {
    const cache: CacheStore<CacheFileList> = CacheService.getCache<CacheFileList>(
      schemas.fileLists,
      schemas.fileLists.stores.fileLists
    );

    // match only the endpoint (after version number and before OData query params) e.g. /me/drive/root/children
    const reg = /(graph.microsoft.com\/(v1.0|beta))(.*?)(?=\?)/gi;
    const matches = reg.exec(nextLink);
    const key = matches[3];

    await cache.putValue(key, { files: filesPageIterator.value.map(v => JSON.stringify(v)), nextLink });
  }
};

/**
 * retrieves the specified document thumbnail
 *
 * @param {string} resource
 * @param {string[]} scopes
 * @returns {Promise<string>}
 */
export const getDocumentThumbnail = async (
  graph: IGraph,
  resource: string,
  scopes: string[]
): Promise<CacheThumbnail> => {
  try {
    const response = (await graph
      .api(resource)
      .responseType(ResponseType.RAW)
      .middlewareOptions(prepScopes(...scopes))
      .get()) as Response;

    if (response.status === 404) {
      // 404 means the resource does not have a thumbnail
      // we still want to cache that state
      // so we return an object that can be cached
      return { eTag: null, thumbnail: null };
    } else if (!response.ok) {
      return null;
    }

    const eTag = response.headers.get('eTag');
    const blob = await blobToBase64(await response.blob());
    return { eTag, thumbnail: blob };
  } catch (e) {
    return null;
  }
};

/**
 * retrieve file properties based on Graph query
 *
 * @param graph
 * @param resource
 * @returns
 */
export const getGraphfile = async (graph: IGraph, resource: string): Promise<DriveItem> => {
  // get from graph request
  const scopes = 'files.read';
  try {
    const response = (await graph.api(resource).middlewareOptions(prepScopes(scopes)).get()) as DriveItem;
    return response || null;
    // eslint-disable-next-line no-empty
  } catch {}

  return null;
};

/**
 * retrieve UploadSession Url for large file and send by chuncks
 *
 * @param graph
 * @param resource
 * @returns
 */
export const getUploadSession = async (
  graph: IGraph,
  resource: string,
  conflictBehavior: number
): Promise<UploadSession> => {
  try {
    // get from graph request
    const scopes = 'files.readwrite';
    const sessionOptions = {
      item: {
        '@microsoft.graph.conflictBehavior': conflictBehavior === 0 || conflictBehavior === null ? 'rename' : 'replace'
      }
    };
    let response: UploadSession;
    try {
      response = (await graph
        .api(resource)
        .middlewareOptions(prepScopes(scopes))
        .post(JSON.stringify(sessionOptions))) as UploadSession;
      // eslint-disable-next-line no-empty
    } catch {}

    return response || null;
  } catch (e) {
    return null;
  }
};

/**
 * send file chunck to OneDrive, SharePoint Site
 *
 * @param graph
 * @param resource
 * @param file
 * @returns
 */
export const sendFileChunk = async (
  graph: IGraph,
  resource: string,
  contentLength: string,
  contentRange: string,
  file: Blob
): Promise<UploadSession | DriveItem> => {
  try {
    // get from graph request
    const scopes = 'files.readwrite';
    const header = {
      'Content-Length': contentLength,
      'Content-Range': contentRange
    };
    let response: UploadSession | DriveItem;
    try {
      response = (await graph.client.api(resource).middlewareOptions(prepScopes(scopes)).headers(header).put(file)) as
        | UploadSession
        | DriveItem;
      // eslint-disable-next-line no-empty
    } catch {}

    return response || null;
  } catch (e) {
    return null;
  }
};

/**
 * send file to OneDrive, SharePoint Site
 *
 * @param graph
 * @param resource
 * @param file
 * @returns
 */
export const sendFileContent = async (graph: IGraph, resource: string, file: File): Promise<DriveItem> => {
  try {
    // get from graph request
    const scopes = 'files.readwrite';
    let response: DriveItem;
    try {
      response = (await graph.client.api(resource).middlewareOptions(prepScopes(scopes)).put(file)) as DriveItem;
      // eslint-disable-next-line no-empty
    } catch {}

    return response || null;
  } catch (e) {
    return null;
  }
};

/**
 * share a drive item
 */
export const shareDriveItem = async (
  graph: IGraph,
  item: DriveItem,
  permType: 'view' | 'edit'
): Promise<Permission> => {
  try {
    // build the resource from the driveItem
    const resource = `/drives/${item.parentReference.driveId}/items/${item.id}/createLink`;
    const scopes = 'files.readwrite';
    const permission = {
      type: permType,
      scope: 'organization'
    };
    let response: Permission;
    try {
      response = (await graph.client
        .api(resource)
        .middlewareOptions(prepScopes(scopes))
        .post(permission)) as Permission;
    } catch {
      // no-op
    }

    return response || null;
  } catch (e) {
    return null;
  }
};

/**
 * rename a drive item
 */
export const renameDriveItem = async (graph: IGraph, item: DriveItem, newName: string): Promise<void> => {
  try {
    // build the resource from the driveItem
    const resource = `/drives/${item.parentReference.driveId}/items/${item.id}`;
    const scopes = 'files.readwrite';
    await graph.client.api(resource).middlewareOptions(prepScopes(scopes)).patch({ name: newName });
  } catch {
    // no-op
  }
};

export const addFolder = async (graph: IGraph, driveId: string, itemId: string, name: string) => {
  const data = {
    name,
    folder: {},
    '@microsoft.graph.conflictBehavior': 'rename'
  };
  await graph.api(`/drives/${driveId}/items/${itemId}/children`).post(data);
};

/**
 * delete a drive item
 */
export const deleteDriveItem = async (graph: IGraph, item: DriveItem): Promise<void> => {
  try {
    // build the resource from the driveItem
    const resource = `/drives/${item.parentReference.driveId}/items/${item.id}`;
    await deleteSessionFile(graph, resource);
  } catch {
    // no-op
  }
};

/**
 * delete upload session
 *
 * @param graph
 * @param resource
 * @returns
 */
export const deleteSessionFile = async (graph: IGraph, resource: string): Promise<void> => {
  const scopes = 'files.readwrite';
  try {
    await graph.client.api(resource).middlewareOptions(prepScopes(scopes)).delete();
  } catch {
    // TODO: re-examine the error handling here
    // DELETE returns a 204 on success so void makes sense to return on the happy path
    // but we should probably throw on error
    return null;
  }
};<|MERGE_RESOLUTION|>--- conflicted
+++ resolved
@@ -420,10 +420,7 @@
   const cache: CacheStore<CacheFileList> = CacheService.getCache<CacheFileList>(schemas.fileLists, cacheStore);
   const fileList = await getFileListFromCache(cache, cacheStore, endpoint);
   if (fileList) {
-<<<<<<< HEAD
-=======
     // fileList.files is string[] so JSON.parse to get proper objects
->>>>>>> e979212f
     return fileList.files.map((file: string) => JSON.parse(file) as DriveItem);
   }
 
