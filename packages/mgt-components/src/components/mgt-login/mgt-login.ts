--- conflicted
+++ resolved
@@ -5,14 +5,9 @@
  * -------------------------------------------------------------------------------------------
  */
 
-<<<<<<< HEAD
-import { customElement, html, property } from 'lit-element';
-import { classMap } from 'lit-html/directives/class-map';
-=======
 import { html } from 'lit';
 import { customElement, property } from 'lit/decorators.js';
 import { classMap } from 'lit/directives/class-map.js';
->>>>>>> 731bba43
 import { Providers, ProviderState, MgtTemplatedComponent, IProviderAccount } from '@microsoft/mgt-element';
 
 import { AvatarSize, IDynamicPerson, ViewType } from '../../graph/types';
@@ -27,11 +22,6 @@
 
 import '../../styles/style-helper';
 
-<<<<<<< HEAD
-import { fluentListbox, fluentProgressRing } from '@fluentui/web-components';
-import { registerFluentComponents } from '../../utils/FluentComponents';
-registerFluentComponents(fluentListbox, fluentProgressRing);
-=======
 import { fluentListbox, fluentProgressRing, fluentButton, fluentCard } from '@fluentui/web-components';
 import { registerFluentComponents } from '../../utils/FluentComponents';
 registerFluentComponents(fluentListbox, fluentProgressRing, fluentButton, fluentCard);
@@ -49,7 +39,6 @@
   // tslint:disable-next-line: completed-docs
   avatarSize: AvatarSize;
 };
->>>>>>> 731bba43
 
 /**
  * Web component button and flyout control to facilitate Microsoft identity platform authentication
@@ -249,11 +238,7 @@
       'vertical-layout': this.usesVerticalPersonCard
     };
     return html`
-<<<<<<< HEAD
-       <div class="root" dir=${this.direction}>
-=======
        <div class=${classMap(classes)} dir=${this.direction}>
->>>>>>> 731bba43
          <div>
            ${this.renderButton()}
          </div>
@@ -347,19 +332,6 @@
    */
   protected renderFlyout() {
     return html`
-<<<<<<< HEAD
-       <mgt-flyout
-         class="flyout"
-         light-dismiss
-         @opened=${() => (this._isFlyoutOpen = true)}
-         @closed=${() => (this._isFlyoutOpen = false)}
-       >
-         <div slot="flyout">
-           ${this.renderFlyoutContent()}
-         </div>
-       </mgt-flyout>
-     `;
-=======
       <mgt-flyout
         class="flyout"
         light-dismiss
@@ -374,7 +346,6 @@
         </div>
       </mgt-flyout>
       `;
->>>>>>> 731bba43
   }
 
   /**
@@ -404,8 +375,6 @@
          </div>
        </div>
      `;
-<<<<<<< HEAD
-=======
   }
 
   private get hasMultipleAccounts(): boolean {
@@ -417,7 +386,6 @@
 
   private get usesVerticalPersonCard(): boolean {
     return this.loginView === 'full' || this.hasMultipleAccounts;
->>>>>>> 731bba43
   }
 
   /**
@@ -432,19 +400,12 @@
     return (
       template ||
       html`
-<<<<<<< HEAD
-        <mgt-person 
-=======
         <mgt-person
->>>>>>> 731bba43
           .personDetails=${personDetails}
           .personImage=${personImage}
           .view=${ViewType.twolines}
           .line2Property=${'email'}
-<<<<<<< HEAD
-=======
           ?vertical-layout=${this.usesVerticalPersonCard}
->>>>>>> 731bba43
         />
         `
     );
@@ -504,34 +465,22 @@
     if (Providers.globalProvider.isMultiAccountSupportedAndEnabled) {
       return html`
           <div class="add-account">
-<<<<<<< HEAD
-             <button
-=======
-             <fluent-button
-               appearance="lightweight"
->>>>>>> 731bba43
-               class="add-account-button"
-               aria-label="Sign in with different account"
-               @click=${() => {
-                 this.login();
-               }}
-             >
-<<<<<<< HEAD
-               <i class="account-switch-icon">${getSvg(SvgIcon.SelectAccount, '#000000')}</i> Sign in with a different
-               account
-             </button>
-=======
-               <i class="account-switch-icon">${getSvg(SvgIcon.SelectAccount, '#000000')}</i>
-               Sign in with a different account
-             </fluent-button>
->>>>>>> 731bba43
-           </div>
+            <fluent-button
+              appearance="lightweight"
+              class="add-account-button"
+              aria-label="Sign in with different account"
+              @click=${() => {
+                this.login();
+              }}
+            >
+              <i class="account-switch-icon">${getSvg(SvgIcon.SelectAccount, '#000000')}</i>
+              Sign in with a different account
+            </fluent-button>
+          </div>
        `;
     }
   }
 
-<<<<<<< HEAD
-=======
   private parsePersonDisplayConfiguration(): PersonViewConfig {
     const displayConfig: PersonViewConfig = { view: ViewType.twolines, avatarSize: 'small' };
     switch (this.loginView) {
@@ -552,7 +501,6 @@
     return displayConfig;
   }
 
->>>>>>> 731bba43
   /**
    * Render the button content when the user is signed in.
    *
@@ -566,9 +514,6 @@
     return (
       template ||
       html`
-<<<<<<< HEAD
-         <mgt-person .personDetails=${this.userDetails} .personImage=${this._image} .view=${ViewType.oneline} />
-=======
         <mgt-person
           .personDetails=${this.userDetails}
           .personImage=${this._image}
@@ -577,7 +522,6 @@
           .avatarSize=${displayConfig.avatarSize}
           line2-property="email"
         />
->>>>>>> 731bba43
        `
     );
   }
@@ -600,30 +544,11 @@
         return html`
          <div id="accounts">
            <fluent-design-system-provider>
-<<<<<<< HEAD
-             <fluent-listbox class="list-box">
-=======
              <fluent-listbox class="list-box" name="Account list">
->>>>>>> 731bba43
               ${list.map(account => {
                 if (account.id !== provider.getActiveAccount().id) {
                   const details = localStorage.getItem(account.id + this._userDetailsKey);
                   return html`
-<<<<<<< HEAD
-                   <fluent-option class="list-box-option" value="${account.name}">
-                     <mgt-person
-                       @click=${() => this.setActiveAccount(account)}
-                       .personDetails=${details ? JSON.parse(details) : null}
-                       .fallbackDetails=${{ displayName: account.name, mail: account.mail }}
-                       .view=${PersonViewType.twolines}
-                     />
-                   </fluent-option>
-                 `;
-                }
-              })}
-           </fluent-listbox>
-          </fluent-design-system-provider>
-=======
                     <fluent-option class="list-box-option" value="${account.name}" role="option">
                       <mgt-person
                         @click=${() => this.setActiveAccount(account)}
@@ -642,7 +567,6 @@
               })}
              </fluent-listbox>
            </fluent-design-system-provider>
->>>>>>> 731bba43
          </div>
        `;
       }
