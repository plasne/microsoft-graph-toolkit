--- conflicted
+++ resolved
@@ -7,11 +7,7 @@
 
 import { CSSResult, html, TemplateResult } from 'lit';
 import { property } from 'lit/decorators.js';
-<<<<<<< HEAD
-import { customElement, MgtBaseComponent, warn } from '@microsoft/mgt-element';
-=======
-import { MgtBaseComponent } from '@microsoft/mgt-element';
->>>>>>> 2bb60d1e
+import { MgtBaseComponent, warn } from '@microsoft/mgt-element';
 import { fluentSearch } from '@fluentui/web-components';
 import { registerFluentComponents } from '../../../utils/FluentComponents';
 import { strings } from './strings';
