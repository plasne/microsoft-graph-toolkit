--- conflicted
+++ resolved
@@ -548,16 +548,11 @@
             const thumbnailBatch = graph.createBatch<BinaryThumbnail>();
             const thumbnailBatchBeta = BetaGraph.fromGraph(graph).createBatch<BinaryThumbnail>();
 
-<<<<<<< HEAD
-            for (let i = 0; i < response.value[0].hitsContainers[0].hits?.length; i++) {
-              const element = response.value[0].hitsContainers[0].hits[i];
-=======
             const hits =
               response.value?.length && response.value[0].hitsContainers?.length
                 ? response.value[0].hitsContainers[0]?.hits ?? []
                 : [];
             for (const element of hits) {
->>>>>>> e979212f
               const resource = element.resource as SearchResource;
               if (
                 (resource.size > 0 || resource.webUrl?.endsWith('.aspx')) &&
@@ -571,13 +566,8 @@
                   );
                 } else {
                   thumbnailBatch.get(
-<<<<<<< HEAD
-                    i.toString(),
-                    `/drives/${resource.parentReference.driveId}/items/${resource.id}/thumbnails/0/large`
-=======
                     element.hitId.toString(),
                     `/drives/${resource.parentReference.driveId}/items/${resource.id}/thumbnails/0/medium`
->>>>>>> e979212f
                   );
                 }
               }
