--- conflicted
+++ resolved
@@ -19,10 +19,7 @@
  * This allows us to avoid forced inheritance and allow for more flexibility in the future.
  */
 export interface CardSection {
-<<<<<<< HEAD
-=======
   readonly cardTitle: string;
->>>>>>> 2970a446
   tagName: string;
   asCompactView(): CardSection;
   asFullView(): CardSection;
