--- conflicted
+++ resolved
@@ -231,19 +231,19 @@
     this.requestStateUpdate(true);
   }
 
+  /**
+   * User type to search for.
+   *
+   * @readonly
+   * @type {UserType}
+   * @memberof MgtPeoplePicker
+   */
   @property({
     attribute: 'user-type',
     converter: (value, type) => {
       value = value.toLowerCase();
-      if (!value || value.length === 0) {
-        return UserType.any;
-      }
-
-      if (typeof UserType[value] === 'undefined') {
-        return UserType.any;
-      } else {
-        return UserType[value];
-      }
+
+      return !value || typeof UserType[value] === 'undefined' ? UserType.any : UserType[value];
     }
   })
   public get userType(): UserType {
@@ -515,14 +515,11 @@
 
   @state() private _foundPeople: IDynamicPerson[];
 
-<<<<<<< HEAD
   private _mouseLeaveTimeout;
   private _mouseEnterTimeout;
   private _isKeyboardFocus: boolean = true;
   private _dir: string = this.direction;
 
-=======
->>>>>>> adca1633
   constructor() {
     super();
     this.clearState();
@@ -627,25 +624,10 @@
       disabled: this.disabled
     };
     return html`
-<<<<<<< HEAD
-       <div
-        dir=${this._dir}
-        class=${classMap(inputClasses)}
-        @click=${(opts: FocusOptions) => this.focus(opts)}>
-         <div
-          aria-expanded="false"
-          aria-haspopup="listbox"
-          role="combobox"
-          class="selected-list"
-          id="selected-list">
-           ${selectedPeopleTemplate} ${flyoutTemplate}
-         </div>
-=======
-       <div dir=${this.direction} class=${classMap(inputClasses)}>
+      <div dir=${this._dir} class=${classMap(inputClasses)}>
           <div class="people-picker-inner">${selectedPeopleTemplate} ${flyoutTemplate}</div>
->>>>>>> adca1633
-       </div>
-     `;
+      </div>
+    `;
   }
 
   /**
@@ -879,19 +861,8 @@
    * @returns
    * @memberof MgtPeoplePicker
    */
-<<<<<<< HEAD
-  protected renderSearchResults(people?: IDynamicPerson[]) {
-    people = people || this._foundPeople;
-    const filteredPeople = people.filter(person => person.id);
-
-    let names = '';
-    for (const person of filteredPeople) {
-      names += person.displayName.toString() + ' ';
-    }
-=======
   protected renderSearchResults(people: IDynamicPerson[]) {
     const filteredPeople = people.filter(person => person.id);
->>>>>>> adca1633
 
     return html`
       <ul
@@ -899,22 +870,20 @@
         aria-label="${this.strings.suggestedContacts}"
         class="people-list"
         role="listbox">
-         ${repeat(
-           filteredPeople,
-           person => person.id,
-           person => {
-             return html`
-               <li
-                id="${person.id}"
-                aria-label=" ${this.strings.suggestedContact} ${person.displayName}"
-                class="list-person"
-                role="option"
-                @click="${e => this.handleSuggestionClick(person)}">
-                 ${this.renderPersonResult(person)}
-               </li>
-             `;
-           }
-         )}
+          ${repeat(
+            filteredPeople,
+            person => person.id,
+            person => html`
+              <li
+              id="${person.id}"
+              aria-label=" ${this.strings.suggestedContact} ${person.displayName}"
+              class="list-person"
+              role="option"
+              @click="${e => this.handleSuggestionClick(person)}">
+                ${this.renderPersonResult(person)}
+              </li>
+            `
+          )}
        </ul>
      `;
   }
@@ -940,25 +909,14 @@
       this.renderTemplate('person', { person }, person.id) ||
       html`
          <mgt-person
-<<<<<<< HEAD
           show-presence
           view="twoLines"
           line2-property="jobTitle,mail"
           dir=${this._dir}
           .personDetails=${person}
           .fetchImage=${!this.disableImages}>
+          .personCardInteraction=${PersonCardInteraction.none}
         </mgt-person>`
-=======
-          .personDetails=${person}
-          .fetchImage=${!this.disableImages}
-          .personCardInteraction=${PersonCardInteraction.none}
-         ></mgt-person>
-         <div class="people-person-text-area" id="${person.displayName}">
-           ${this.renderHighlightText(person)}
-           <span class="${classMap(classes)}">${subTitle}</span>
-         </div>
-       `
->>>>>>> adca1633
     );
   }
 
@@ -1289,10 +1247,8 @@
     this.selectedPeople = filteredPersonArr;
     this.loadState();
     this.fireCustomEvent('selectionChanged', this.selectedPeople);
-<<<<<<< HEAD
-    if (this.selectedPeople.length <= 0) {
-      this.showSearchIcon();
-=======
+    if (this.selectedPeople.length <= 0) this.showSearchIcon();
+
     this.input.focus();
   }
 
@@ -1304,7 +1260,6 @@
   protected handleRemovePersonKeyDown(person: IDynamicPerson, e: KeyboardEvent): void {
     if (e.key === 'Enter') {
       this.removePerson(person, e);
->>>>>>> adca1633
     }
   }
 
@@ -1456,20 +1411,7 @@
     if (validEmail && this.allowAnyEmail) {
       this.handleAnyEmail();
     } else {
-<<<<<<< HEAD
-      this.userInput = input.value;
-      if (this.userInput.length !== 0) {
-        this.hideSearchIcon();
-      }
-      const validEmail = isValidEmail(this.userInput);
-      if (validEmail && this.allowAnyEmail) {
-        this.handleAnyEmail();
-      } else {
-        this.handleUserSearch();
-      }
-=======
       this.handleUserSearch();
->>>>>>> adca1633
     }
   }
 
@@ -1494,15 +1436,6 @@
   private handleSuggestionClick(person: IDynamicPerson): void {
     this.addPerson(person);
     this.hideFlyout();
-<<<<<<< HEAD
-    this.hideSearchIcon();
-
-    if (!this.input) {
-      return;
-    }
-
-=======
->>>>>>> adca1633
     this.input.focus();
   }
 
@@ -1587,29 +1520,16 @@
       return;
     }
 
-<<<<<<< HEAD
-    if (event.code === 'ArrowDown' || event.code === 'ArrowUp') {
-      // keyCodes capture: down arrow (40) and up arrow (38)
-=======
     const input = event.target as HTMLInputElement;
 
     if (event.key === 'ArrowUp' || event.key === 'ArrowDown') {
->>>>>>> adca1633
       this.handleArrowSelection(event);
       if (input.value.length > 0) {
         event.preventDefault();
       }
     }
 
-<<<<<<< HEAD
-    const input = event.target as HTMLInputElement;
-
-    if (event.code === 'Backspace' && input.value.length === 1 && this.selectedPeople.length <= 0) {
-      this.showSearchIcon();
-    } else if (event.code === 'Tab' || event.code === 'Enter') {
-=======
     if (event.code === 'Enter') {
->>>>>>> adca1633
       if (!event.shiftKey && this._foundPeople) {
         event.preventDefault();
         event.stopPropagation();
@@ -1625,7 +1545,7 @@
       }
     }
 
-    if (event.code == 'Escape') {
+    if (event.code === 'Escape') {
       event.stopPropagation();
     }
 
@@ -1648,10 +1568,9 @@
    */
   private async writeHighlightedText() {
     const copyText = [];
-    for (let i = 0; i < this._highlightedUsers.length; i++) {
-      const element: any = this._highlightedUsers[i];
-      const _personDetails = element._personDetails;
-      const { id, displayName, email, userPrincipalName, scoredEmailAddresses } = _personDetails;
+    for (const element of this._highlightedUsers) {
+      // tslint:disable-next-line: no-string-literal
+      const { id, displayName, email, userPrincipalName, scoredEmailAddresses } = element['_personDetails'];
       let emailAddress: string;
       if (scoredEmailAddresses && scoredEmailAddresses.length > 0) {
         emailAddress = scoredEmailAddresses.pop().address;
@@ -1828,16 +1747,6 @@
     if (peopleList && peopleList.children.length) {
       if (event) {
         // update arrow count
-<<<<<<< HEAD
-        if (event.code === 'ArrowUp') {
-          // up arrow
-          this._arrowSelectionCount =
-            (this._arrowSelectionCount - 1 + peopleList.children.length) % peopleList.children.length;
-        }
-        if (event.code === 'ArrowDown') {
-          // down arrow
-          this._arrowSelectionCount = (this._arrowSelectionCount + 1) % peopleList.children.length;
-=======
         if (event.key === 'ArrowUp') {
           if (this._arrowSelectionCount === -1) {
             this._arrowSelectionCount = 0;
@@ -1852,7 +1761,6 @@
           } else {
             this._arrowSelectionCount = (this._arrowSelectionCount + 1) % peopleList.children.length;
           }
->>>>>>> adca1633
         }
       }
 
