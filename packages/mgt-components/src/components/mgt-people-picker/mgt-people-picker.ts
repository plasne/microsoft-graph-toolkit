/**
 * -------------------------------------------------------------------------------------------
 * Copyright (c) Microsoft Corporation.  All Rights Reserved.  Licensed under the MIT License.
 * See License in the project root for license information.
 * -------------------------------------------------------------------------------------------
 */

import { html, TemplateResult } from 'lit';
import { property, state } from 'lit/decorators.js';
import { repeat } from 'lit/directives/repeat.js';
import {
  findGroups,
  getGroupsForGroupIds,
  GroupType,
  getGroup,
  findGroupsFromGroupIds
} from '../../graph/graph.groups';
import { findPeople, getPeople, PersonType, UserType } from '../../graph/graph.people';
import {
  findUsers,
  findGroupMembers,
  findUsersFromGroupIds,
  getUser,
  getUsersForUserIds,
  getUsers
} from '../../graph/graph.user';
import { IDynamicPerson, ViewType } from '../../graph/types';
import {
  Providers,
  ProviderState,
  MgtTemplatedComponent,
  arraysAreEqual,
  IGraph,
  mgtHtml,
  customElement
} from '@microsoft/mgt-element';
import '../../styles/style-helper';
import '../sub-components/mgt-spinner/mgt-spinner';
import { debounce, isValidEmail } from '../../utils/Utils';
import { MgtPerson } from '../mgt-person/mgt-person';
import { PersonCardInteraction } from '../PersonCardInteraction';
import { MgtFlyout } from '../sub-components/mgt-flyout/mgt-flyout';
import { styles } from './mgt-people-picker-css';
import { SvgIcon, getSvg } from '../../utils/SvgHelper';
import { fluentTextField, fluentCard } from '@fluentui/web-components';
import { registerFluentComponents } from '../../utils/FluentComponents';
import { strings } from './strings';
import { Person, User } from '@microsoft/microsoft-graph-types';

registerFluentComponents(fluentTextField, fluentCard);

export { GroupType } from '../../graph/graph.groups';
export { PersonType, UserType } from '../../graph/graph.people';

/**
<<<<<<< HEAD
 * An interface used to mark an object as 'focused',
 * so it can be rendered differently.
 *
 * @interface IFocusable
 */
interface IFocusable {
  isFocused: boolean;
}

/**
=======
>>>>>>> f6ba11f0
 * Web component used to search for people from the Microsoft Graph
 *
 * @export
 * @class MgtPicker
 * @extends {MgtTemplatedComponent}
 *
 * @fires {CustomEvent<IDynamicPerson[]>} selectionChanged - Fired when set of selected people changes
 *
 * @cssprop --people-picker-selected-option-background-color - {Color} the background color of the selected person.
 * @cssprop --people-picker-selected-option-highlight-background-color - {Color} the background color of the selected person when you select it for copy/cut.
 * @cssprop --people-picker-dropdown-background-color - {Color} the background color of the dropdown card.
 * @cssprop --people-picker-dropdown-result-background-color - {Color} the background color of the dropdown result.
 * @cssprop --people-picker-dropdown-result-hover-background-color - {Color} the background color of the dropdown result on hover.
 * @cssprop --people-picker-dropdown-result-focus-background-color - {Color} the background color of the dropdown result on focus.
 * @cssprop --people-picker-no-results-text-color - {Color} the no results found text color.
 * @cssprop --people-picker-input-background - {Color} the input background color.
 * @cssprop --people-picker-input-border-color - {Color} the input border color.
 * @cssprop --people-picker-input-hover-background - {Color} the input background color when you hover.
 * @cssprop --people-picker-input-hover-border-color - {Color} the input border color when you hover
 * @cssprop --people-picker-input-focus-background - {Color} the input background color when you focus.
 * @cssprop --people-picker-input-focus-border-color - {Color} the input border color when you focus.
 * @cssprop --people-picker-input-placeholder-focus-text-color - {Color} the placeholder text color when you focus.
 * @cssprop --people-picker-input-placeholder-hover-text-color - {Color} the placeholder text color when you hover.
 * @cssprop --people-picker-input-placeholder-text-color - {Color} the placeholder text color.
 * @cssprop --people-picker-search-icon-color - {Color} the search icon color
 * @cssprop --people-picker-remove-selected-close-icon-color - {Color} the remove selected person close icon color.
 */
@customElement('people-picker')
export class MgtPeoplePicker extends MgtTemplatedComponent {
  /**
   * Array of styles to apply to the element. The styles should be defined
   * user the `css` tag function.
   */
  static get styles() {
    return styles;
  }

  /**
   * The strings to be used for localizing the component.
   *
   * @readonly
   * @protected
   * @memberof MgtPeoplePicker
   */
  protected get strings() {
    return strings;
  }

  /**
   * Gets the flyout element
   *
   * @protected
   * @type {MgtFlyout}
   * @memberof MgtLogin
   */
  protected get flyout(): MgtFlyout {
    return this.renderRoot.querySelector('.flyout');
  }

  /**
   * Gets the input element
   *
   * @protected
   * @type {MgtFlyout}
   * @memberof MgtLogin
   */
  protected get input(): HTMLInputElement {
    return this.renderRoot.querySelector('fluent-text-field');
  }

  /**
   * value determining if search is filtered to a group.
   *
   * @type {string}
   */
  @property({ attribute: 'group-id', converter: value => value.trim() })
  public get groupId(): string {
    return this._groupId;
  }
  public set groupId(value) {
    if (this._groupId === value) {
      return;
    }

    this._groupId = value;
    void this.requestStateUpdate(true);
  }

  /**
   * array of groups for search to be filtered by.
   *
   * @type {string[]}
   */
  @property({
    attribute: 'group-ids',
    converter: value => {
      return value.split(',').map(v => v.trim());
    }
  })
  public get groupIds(): string[] {
    return this._groupIds;
  }
  public set groupIds(value) {
    if (arraysAreEqual(this._groupIds, value)) {
      return;
    }
    this._groupIds = value;
    void this.requestStateUpdate(true);
  }

  /**
   * value determining if search is filtered to a group.
   *
   * @type {PersonType}
   */
  @property({
    attribute: 'type',
    converter: value => {
      value = value.toLowerCase();
      if (!value || value.length === 0) {
        return PersonType.any;
      }

      if (typeof PersonType[value] === 'undefined') {
        return PersonType.any;
      } else {
        return PersonType[value] as PersonType;
      }
    }
  })
  public get type(): PersonType {
    return this._type;
  }
  public set type(value) {
    if (this._type === value) {
      return;
    }

    this._type = value;
    void this.requestStateUpdate(true);
  }

  /**
   * type of group to search for - requires personType to be
   * set to "Group" or "All"
   *
   * @type {GroupType}
   */
  @property({
    attribute: 'group-type',
    converter: value => {
      if (!value || value.length === 0) {
        return GroupType.any;
      }

      const values = value.split(',');
      const groupTypes: GroupType[] = [];

      for (let v of values) {
        v = v.trim();
        if (typeof GroupType[v] !== 'undefined') {
          groupTypes.push(GroupType[v] as GroupType);
        }
      }

      if (groupTypes.length === 0) {
        return GroupType.any;
      }

      // eslint-disable-next-line no-bitwise
      const gt = groupTypes.reduce((a, c) => a | c);
      return gt;
    }
  })
  public get groupType(): GroupType {
    return this._groupType;
  }
  public set groupType(value) {
    if (this._groupType === value) {
      return;
    }
    this._groupType = value;
    void this.requestStateUpdate(true);
  }

  /**
   * The type of user to search for. Default is any.
   *
   * @readonly
   * @type {UserType}
   * @memberof MgtPeoplePicker
   */
  @property({
    attribute: 'user-type',
    converter: value => {
      value = value.toLowerCase();

      return !value || typeof UserType[value] === 'undefined' ? UserType.any : (UserType[value] as UserType);
    }
  })
  public get userType(): UserType {
    return this._userType;
  }
  public set userType(value) {
    if (this._userType === value) {
      return;
    }

    this._userType = value;
    void this.requestStateUpdate(true);
  }

  /**
   * whether the return should contain a flat list of all nested members
   *
   * @type {boolean}
   */
  @property({
    attribute: 'transitive-search',
    type: Boolean
  })
  public get transitiveSearch(): boolean {
    return this._transitiveSearch;
  }
  public set transitiveSearch(value: boolean) {
    if (this.transitiveSearch !== value) {
      this._transitiveSearch = value;
      void this.requestStateUpdate(true);
    }
  }

  /**
   * containing object of IDynamicPerson.
   *
   * @type {IDynamicPerson[]}
   */
  @property({
    attribute: 'people',
    type: Object
  })
  public get people(): IDynamicPerson[] {
    return this._people;
  }
  public set people(value: IDynamicPerson[]) {
    if (!arraysAreEqual(this._people, value)) {
      this._people = value;
      void this.requestStateUpdate(true);
    }
  }

  /**
   * determining how many people to show in list.
   *
   * @type {number}
   */
  @property({
    attribute: 'show-max',
    type: Number
  })
  public get showMax(): number {
    return this._showMax;
  }
  public set showMax(value: number) {
    if (value !== this._showMax) {
      this._showMax = value;
      void this.requestStateUpdate(true);
    }
  }

  /**
   * Sets whether the person image should be fetched
   * from the Microsoft Graph
   *
   * @type {boolean}
   * @memberof MgtPerson
   */
  @property({
    attribute: 'disable-images',
    type: Boolean
  })
  public disableImages: boolean;

  /**
   * array of user picked people.
   *
   * @type {IDynamicPerson[]}
   */
  @property({
    attribute: 'selected-people',
    type: Array
  })
  public get selectedPeople(): IDynamicPerson[] {
    return this._selectedPeople;
  }
  public set selectedPeople(value: IDynamicPerson[]) {
    if (!value) value = [];
    if (!arraysAreEqual(this._selectedPeople, value)) {
      this._selectedPeople = value;
      this.requestUpdate();
    }
  }

  /**
   * array of people to be selected upon initialization
   *
   * @type {string[]}
   * @memberof MgtPeoplePicker
   */
  @property({
    attribute: 'default-selected-user-ids',
    converter: value => {
      return value.split(',').map(v => v.trim());
    },
    type: String
  })
  public get defaultSelectedUserIds(): string[] {
    return this._defaultSelectedUserIds;
  }
  public set defaultSelectedUserIds(value) {
    if (!arraysAreEqual(this._defaultSelectedUserIds, value)) {
      this._defaultSelectedUserIds = value;
      void this.requestStateUpdate(true);
    }
  }

  /**
   * array of groups to be selected upon initialization
   *
   * @type {string[]}
   * @memberof MgtPeoplePicker
   */
  @property({
    attribute: 'default-selected-group-ids',
    converter: value => {
      return value.split(',').map(v => v.trim());
    },
    type: String
  })
  public get defaultSelectedGroupIds(): string[] {
    return this._defaultSelectedGroupIds;
  }
  public set defaultSelectedGroupIds(value) {
    if (!arraysAreEqual(this._defaultSelectedGroupIds, value)) {
      this._defaultSelectedGroupIds = value;
      void this.requestStateUpdate(true);
    }
  }

  /**
   * Placeholder text.
   *
   * @type {string}
   * @memberof MgtPeoplePicker
   */
  @property({
    attribute: 'placeholder',
    type: String
  })
  public placeholder: string;

  /**
   * Determines whether component should be disabled or not
   *
   * @type {boolean}
   * @memberof MgtPeoplePicker
   */
  @property({
    attribute: 'disabled',
    type: Boolean
  })
  public disabled: boolean;

  /**
   * Determines if a user can enter an email without selecting a person
   *
   * @type {boolean}
   * @memberof MgtPeoplePicker
   */
  @property({
    attribute: 'allow-any-email',
    type: Boolean
  })
  public allowAnyEmail: boolean;

  /**
   * Determines whether component allows multiple or single selection of people
   *
   * @type {string}
   * @memberof MgtPeoplePicker
   */
  @property({
    attribute: 'selection-mode',
    type: String
  })
  public selectionMode: string;

  /**
   * Array of the only users to be searched.
   *
   * @type {string[]}
   * @memberof MgtPeoplePicker
   */
  @property({
    attribute: 'user-ids',
    converter: value => {
      return value.split(',').map(v => v.trim());
    },
    type: String
  })
  public get userIds(): string[] {
    return this._userIds;
  }
  public set userIds(value: string[]) {
    if (arraysAreEqual(this._userIds, value)) {
      return;
    }
    this._userIds = value;
    void this.requestStateUpdate(true);
  }

  /**
   * Filters that can be set on the user properties query.
   */
  @property({ attribute: 'user-filters' })
  public get userFilters(): string {
    return this._userFilters;
  }

  public set userFilters(value: string) {
    this._userFilters = value;
    void this.requestStateUpdate(true);
  }

  /**
   * Filters that can be set on the people query properties.
   */
  @property({ attribute: 'people-filters' })
  public get peopleFilters(): string {
    return this._peopleFilters;
  }

  public set peopleFilters(value: string) {
    this._peopleFilters = value;
    void this.requestStateUpdate(true);
  }

  /**
   * Filters that can be set on the group query properties.
   */
  @property({ attribute: 'group-filters' })
  public get groupFilters(): string {
    return this._groupFilters;
  }

  public set groupFilters(value: string) {
    this._groupFilters = value;
    void this.requestStateUpdate(true);
  }

  /**
   * Label that can be set on the people picker input to provide context to
   * assistive technologies
   */
  @property({
    attribute: 'aria-label',
    type: String
  })
  public ariaLabel: string;

  /**
   * Get the scopes required for people picker
   *
   * @static
   * @return {*}  {string[]}
   * @memberof MgtPeoplePicker
   */
  public static get requiredScopes(): string[] {
    return [
      ...new Set(['user.read.all', 'people.read', 'group.read.all', 'user.readbasic.all', ...MgtPerson.requiredScopes])
    ];
  }

  /**
   * User input in search.
   *
   * @protected
   * @type {string}
   * @memberof MgtPeoplePicker
   */
  protected userInput: string;

  // if search is still loading don't load "people not found" state
  @state() private _showLoading: boolean;

  private _userIds: string[];
  private _groupId: string;
  private _groupIds: string[];
  private _type: PersonType = PersonType.person;
  private _groupType: GroupType = GroupType.any;
  private _userType: UserType = UserType.any;
  private _userFilters: string;
  private _groupFilters: string;
  private _peopleFilters: string;
  private _defaultSelectedGroupIds: string[];
  private _defaultSelectedUserIds: string[];
  private _selectedPeople: IDynamicPerson[] = [];
  private _showMax: number;
  private _people: IDynamicPerson[];
  private _transitiveSearch: boolean;

  private defaultPeople: IDynamicPerson[];

  // tracking of user arrow key input for selection
  @state() private _arrowSelectionCount = -1;
  // List of people requested if group property is provided
  private _groupPeople: IDynamicPerson[];
  private _debouncedSearch: { (): void; (): void };
  private defaultSelectedUsers: IDynamicPerson[] = [];
  private defaultSelectedGroups: IDynamicPerson[] = [];
  // List of users highlighted for copy/cut-pasting
  @state() private _highlightedUsers: Element[] = [];
  // current user index to the left of the highlighted users
  private _currentHighlightedUserPos = 0;

  /**
   * Checks if the input is focused.
   */
  @state() private _isFocused = false;

  /**
   * Switch to determine if a typed email can be set.
   */
  @state() private _setAnyEmail = false;

  /**
   * List of people found from the graph calls.
   */
  @state() private _foundPeople: IDynamicPerson[];

  constructor() {
    super();
    this.clearState();
    this._showLoading = true;
    this.showMax = 6;
    this.disableImages = false;

    this.disabled = false;
    this.allowAnyEmail = false;
    this.addEventListener('copy', this.handleCopy);
    this.addEventListener('cut', this.handleCut);
    this.addEventListener('paste', this.handlePaste);
  }

  /**
   * Focuses the input element when focus is called
   *
   * @param {FocusOptions} [options]
   * @memberof MgtPeoplePicker
   */
  public focus(options?: FocusOptions) {
    if (!this.input) {
      return;
    }
    this.input.focus(options);
    this.input.select();
  }

  /**
   * Queries the microsoft graph for a user based on the user id and adds them to the selectedPeople array
   *
   * @param {readonly string []} an array of user ids to add to selectedPeople
   * @returns {Promise<void>}
   * @memberof MgtPeoplePicker
   */
  public async selectUsersById(userIds: readonly string[]): Promise<void> {
    const provider = Providers.globalProvider;
    const graph = Providers.globalProvider.graph;
    if (provider && provider.state === ProviderState.SignedIn) {
      // eslint-disable-next-line guard-for-in, @typescript-eslint/no-for-in-array
      for (const id in userIds) {
        const userId = userIds[id];
        try {
          const personDetails = await getUser(graph, userId);
          this.addPerson(personDetails);
        } catch (e: any) {
          // This caters for allow-any-email property if it's enabled on the component
          // eslint-disable-next-line @typescript-eslint/no-unsafe-member-access, @typescript-eslint/no-unsafe-call
          if (e.message?.includes('does not exist') && this.allowAnyEmail) {
            if (isValidEmail(userId)) {
              const anyMailUser = {
                mail: userId,
                displayName: userId
              };
              this.addPerson(anyMailUser);
            }
          }
        }
      }
    }
  }
  /**
   * Queries the microsoft graph for a group of users from a group id, and adds them to the selectedPeople
   *
   * @param {readonly string []} an array of group ids to add to selectedPeople
   * @returns {Promise<void>}
   * @memberof MgtPeoplePicker
   */
  public async selectGroupsById(groupIds: readonly string[]): Promise<void> {
    const provider = Providers.globalProvider;
    const graph = Providers.globalProvider.graph;
    if (provider && provider.state === ProviderState.SignedIn) {
      // eslint-disable-next-line guard-for-in, @typescript-eslint/no-for-in-array
      for (const id in groupIds) {
        try {
          const groupDetails = await getGroup(graph, groupIds[id]);
          this.addPerson(groupDetails);
        } catch (e) {
          // no-op
        }
      }
    }
  }

  /**
   * Invoked on each update to perform rendering tasks. This method must return a lit-html TemplateResult.
   * Setting properties inside this method will not trigger the element to update.
   *
   * @returns {TemplateResult}
   * @memberof MgtPeoplePicker
   */
  public render(): TemplateResult {
    const defaultTemplate = this.renderTemplate('default', { people: this._foundPeople });
    if (defaultTemplate) {
      return defaultTemplate;
    }

    const selectedPeopleTemplate = this.renderSelectedPeople(this.selectedPeople);
    const inputTemplate = this.renderInput(selectedPeopleTemplate);
    const flyoutTemplate = this.renderFlyout(inputTemplate);

    return html`
      <div>
        ${flyoutTemplate}
      </div>
    `;
  }

  /**
   * Clears state of the component
   *
   * @protected
   * @memberof MgtPeoplePicker
   */
  protected clearState(): void {
    this.selectedPeople = [];
    this.userInput = '';
    this._highlightedUsers = [];
    this._currentHighlightedUserPos = 0;
  }

  /**
   * Request to reload the state.
   * Use reload instead of load to ensure loading events are fired.
   *
   * @protected
   * @memberof MgtBaseComponent
   */
  protected requestStateUpdate(force?: boolean) {
    if (force) {
      this._groupPeople = null;
      this._foundPeople = null;
      this.selectedPeople = [];
      this.defaultPeople = null;
    }

    return super.requestStateUpdate(force);
  }

  /**
   * Render the input text box.
   *
   * @protected
   * @returns {TemplateResult}
   * @memberof MgtPeoplePicker
   */
  protected renderInput(selectedPeopleTemplate: TemplateResult): TemplateResult {
    const placeholder = !this.disabled
      ? this.placeholder
        ? this.placeholder
        : this.strings.inputPlaceholderText
      : this.placeholder || '';

    const selectionMode = this.selectionMode ? this.selectionMode : 'multiple';

    if (selectionMode === 'single' && this.selectedPeople.length >= 1) {
      this.lostFocus();
      return html``;
    }

    const searchIcon = html`<span class="search-icon">${getSvg(SvgIcon.Search)}</span>`;
    const startSlot = this.selectedPeople?.length > 0 ? selectedPeopleTemplate : searchIcon;
    return html`
      <fluent-text-field
        autocomplete="off"
        appearance="outline"
        slot="anchor"
        id="people-picker-input"
        role="combobox"
        placeholder=${placeholder}
        aria-label=${this.ariaLabel || placeholder || this.strings.selectContact}
        @click="${this.handleInputClick}"
        @focus="${this.gainedFocus}"
        @keydown="${this.onUserKeyDown}"
        @keyup="${this.onUserKeyUp}"
        @input="${this.onUserInput}"
        @blur="${this.lostFocus}"
        ?disabled=${this.disabled}>
          <span slot="start">${startSlot}</span>
      </fluent-text-field>
    `;
  }

  /**
   * Render the selected people tokens.
   *
   * @protected
   * @returns {TemplateResult}
   * @memberof MgtPeoplePicker
   */
  protected renderSelectedPeople(selectedPeople?: IDynamicPerson[]): TemplateResult {
    if (!selectedPeople?.length) {
      return html``;
    }

    return html`
       <ul
        id="selected-list"
        aria-label="${this.strings.selected}"
        class="selected-list">
          ${repeat(
            selectedPeople,
            person => person?.id,
            person => html`
            <li class="selected-list-item">
              ${
                this.renderTemplate(
                  'selected-person',
                  { person },
                  `selected-${person?.id ? person.id : person.displayName}`
                ) || this.renderSelectedPerson(person)
              }

              <div
                role="button"
                tabindex="0"
                class="selected-list-item-close-icon"
                aria-label="${this.strings.removeSelectedUser}${person?.displayName ?? ''}"
                @click="${(e: UIEvent) => this.removePerson(person, e)}"
                @keydown="${(e: KeyboardEvent) => this.handleRemovePersonKeyDown(person, e)}">
                  ${getSvg(SvgIcon.Close)}
              </div>
          </li>`
          )}
      </ul>`;
  }
  /**
   * Render the flyout chrome.
   *
   * @protected
   * @returns {TemplateResult}
   * @memberof MgtPeoplePicker
   */
  protected renderFlyout(anchor: TemplateResult): TemplateResult {
    return mgtHtml`
       <mgt-flyout light-dismiss class="flyout">
         ${anchor}
         <fluent-card
          tabindex="0"
          slot="flyout"
          class="flyout-root"
          @wheel=${(e: WheelEvent) => this.handleSectionScroll(e)}
          @keydown=${(e: KeyboardEvent) => this.onUserKeyDown(e)}
          class="custom">
           ${this.renderFlyoutContent()}
         </fluent-card>
       </mgt-flyout>
     `;
  }

  /**
   * Render the appropriate state in the results flyout.
   *
   * @protected
   * @returns {TemplateResult}
   * @memberof MgtPeoplePicker
   */
  protected renderFlyoutContent(): TemplateResult {
    if (this.isLoadingState || this._showLoading) {
      return this.renderLoading();
    }

    const people = this._foundPeople;

    if (!people || people.length === 0 || this.showMax === 0) {
      return this.renderNoData();
    } else {
      return this.renderSearchResults(people);
    }
  }

  /**
   * Render the loading state.
   *
   * @protected
   * @returns
   * @memberof MgtPeoplePicker
   */
  protected renderLoading(): TemplateResult {
    return (
      this.renderTemplate('loading', null) ||
      mgtHtml`
         <div class="message-parent">
           <mgt-spinner></mgt-spinner>
           <div aria-label="${this.strings.loadingMessage}" class="loading-text">
             ${this.strings.loadingMessage}
           </div>
         </div>
       `
    );
  }

  /**
   * Render the state when no results are found for the search query.
   *
   * @protected
   * @returns {TemplateResult}
   * @memberof MgtPeoplePicker
   */
  protected renderNoData(): TemplateResult {
    if (!this._isFocused) {
      return;
    }
    return (
      this.renderTemplate('error', null) ||
      this.renderTemplate('no-data', null) ||
      html`
         <div class="message-parent">
           <div aria-label=${this.strings.noResultsFound} class="search-error-text">
             ${this.strings.noResultsFound}
           </div>
         </div>
       `
    );
  }

  /**
   * Render the list of search results.
   *
   * @protected
   * @param {IDynamicPerson[]} people
   * @returns
   * @memberof MgtPeoplePicker
   */
  protected renderSearchResults(people: IDynamicPerson[]) {
    const filteredPeople = people.filter(person => person.id);
    return html`
      <ul
        id="suggestions-list"
        class="searched-people-list"
        role="listbox"
        aria-live="polite"
      >
         ${repeat(
           filteredPeople,
           person => person.id,
           person => {
             const lineTwo = person.jobTitle || (person as User).mail;
             const ariaLabel = `${person.displayName} ${lineTwo ?? ''}`;
             return html`
               <li
                id="${person.id}"
                aria-label="${ariaLabel}"
                class="searched-people-list-result"
                role="option"
                @click="${() => this.handleSuggestionClick(person)}">
                  ${this.renderPersonResult(person)}
               </li>
             `;
           }
         )}
       </ul>
     `;
  }

  /**
   * Render an individual person search result.
   *
   * @protected
   * @param {IDynamicPerson} person
   * @returns {TemplateResult}
   * @memberof MgtPeoplePicker
   */
  protected renderPersonResult(person: IDynamicPerson): TemplateResult {
    return (
      this.renderTemplate('person', { person }, person.id) ||
      mgtHtml`
         <mgt-person
          class="person"
          show-presence
          view="twoLines"
          line2-property="jobTitle,mail"
          .personDetails=${person}
          .fetchImage=${!this.disableImages}>
          .personCardInteraction=${PersonCardInteraction.none}
        </mgt-person>`
    );
  }

  /**
   * Render an individual selected person token.
   *
   * @protected
   * @param {IDynamicPerson} person
   * @returns {TemplateResult}
   * @memberof MgtPeoplePicker
   */
  protected renderSelectedPerson(person: IDynamicPerson): TemplateResult {
    return mgtHtml`
       <mgt-person
         tabindex="-1"
         class="selected-list-item-person"
         .personDetails=${person}
         .fetchImage=${!this.disableImages}
         .view=${ViewType.oneline}
         .personCardInteraction=${PersonCardInteraction.none}>
        </mgt-person>
     `;
  }

  /**
   * Async query to Graph for members of group if determined by developer.
   * set's `this.groupPeople` to those members.
   */
  protected async loadState(): Promise<void> {
    let people = this.people;
    const input = this.userInput.toLowerCase();
    const provider = Providers.globalProvider;

    if (people) {
      if (input) {
        const displayNameMatch = people.filter(person => person?.displayName.toLowerCase().includes(input));
        people = displayNameMatch;
      }
      this._showLoading = false;
    } else if (!people && provider && provider.state === ProviderState.SignedIn) {
      const graph = provider.graph.forComponent(this);

      if (!input.length) {
        if (this.defaultPeople) {
          people = this.defaultPeople;
        } else {
          if (this.groupId || this.groupIds) {
            if (this._groupPeople === null) {
              if (this.groupId) {
                try {
                  if (this.type === PersonType.group) {
                    this._groupPeople = await findGroupMembers(
                      graph,
                      null,
                      this.groupId,
                      this.showMax,
                      this.type,
                      this.transitiveSearch
                    );
                  } else {
                    this._groupPeople = await findGroupMembers(
                      graph,
                      null,
                      this.groupId,
                      this.showMax,
                      this.type,
                      this.transitiveSearch,
                      this.userFilters,
                      this.peopleFilters
                    );
                  }
                } catch (_) {
                  this._groupPeople = [];
                }
              } else if (this.groupIds) {
                if (this.type === PersonType.group) {
                  try {
                    this._groupPeople = await getGroupsForGroupIds(graph, this.groupIds, this.groupFilters);
                  } catch (_) {
                    this._groupPeople = [];
                  }
                } else {
                  try {
                    const peopleInGroups = await findUsersFromGroupIds(
                      graph,
                      '',
                      this.groupIds,
                      this.showMax,
                      this.type,
                      this.transitiveSearch,
                      this.userFilters
                    );
                    this._groupPeople = peopleInGroups;
                  } catch (_) {
                    this._groupPeople = [];
                  }
                }
              }
            }
            people = this._groupPeople || [];
          } else if (this.type === PersonType.person || this.type === PersonType.any) {
            if (this.userIds) {
              people = await getUsersForUserIds(graph, this.userIds, '', this.userFilters);
            } else {
              const isUserOrContactType = this.userType === UserType.user || this.userType === UserType.contact;
              if (this._userFilters && isUserOrContactType) {
                people = await getUsers(graph, this._userFilters, this.showMax);
              } else {
                people = await getPeople(graph, this.userType, this._peopleFilters);
              }
            }
          } else if (this.type === PersonType.group) {
            if (this.groupIds) {
              try {
                people = await this.getGroupsForGroupIds(graph, people);
              } catch (_) {
                // nop
              }
            } else {
              let groups = (await findGroups(graph, '', this.showMax, this.groupType, this._groupFilters)) || [];
              // eslint-disable-next-line @typescript-eslint/dot-notation
              if (groups.length > 0 && groups[0]['value']) {
                // eslint-disable-next-line @typescript-eslint/dot-notation, @typescript-eslint/no-unsafe-assignment
                groups = groups[0]['value'];
              }
              people = groups;
            }
          }
          this.defaultPeople = people;
        }
        if (this._isFocused) {
          this._showLoading = false;
        }
      }

      if (
        (this.defaultSelectedUserIds?.length > 0 || this.defaultSelectedGroupIds?.length > 0) &&
        !this.selectedPeople.length &&
        !this.defaultSelectedUsers
      ) {
        this.defaultSelectedUsers = await getUsersForUserIds(graph, this.defaultSelectedUserIds, '', this.userFilters);
        this.defaultSelectedGroups = await getGroupsForGroupIds(
          graph,
          this.defaultSelectedGroupIds,
          this.peopleFilters
        );

        this.defaultSelectedGroups = this.defaultSelectedGroups.filter(group => {
          return group !== null;
        });

        this.defaultSelectedUsers = this.defaultSelectedUsers.filter(user => {
          return user !== null;
        });

        this.selectedPeople = [...this.defaultSelectedUsers, ...this.defaultSelectedGroups];
        this.requestUpdate();
        this.fireCustomEvent('selectionChanged', this.selectedPeople);
      }

      if (input) {
        people = [];

        if (this.groupId) {
          people =
            (await findGroupMembers(
              graph,
              input,
              this.groupId,
              this.showMax,
              this.type,
              this.transitiveSearch,
              this.userFilters,
              this.peopleFilters
            )) || [];
        } else {
          if (this.type === PersonType.person || this.type === PersonType.any) {
            try {
              // Default UserType === any
              if (this.userType === UserType.contact || this.userType === UserType.user) {
                // we might have a user-filters property set, search for users with it.
                if (this.userIds?.length) {
                  // has the user-ids proerty set
                  people = await getUsersForUserIds(graph, this.userIds, input, this._userFilters);
                } else {
                  people = await findUsers(graph, input, this.showMax, this._userFilters);
                }
              } else {
                if (!this.groupIds) {
                  if (this.userIds?.length) {
                    // has the user-ids proerty set
                    people = await getUsersForUserIds(graph, this.userIds, input, this._userFilters);
                  } else {
                    people = (await findPeople(graph, input, this.showMax, this.userType, this._peopleFilters)) || [];
                  }
                } else {
                  // Does not work when the PersonType = person.
                  try {
                    people = await findUsersFromGroupIds(
                      graph,
                      input,
                      this.groupIds,
                      this.showMax,
                      this.type,
                      this.transitiveSearch,
                      this.userFilters
                    );
                  } catch (_) {
                    // nop
                  }
                }
              }
            } catch (e) {
              // nop
            }

            // Don't follow this path if a people-filters attribute is set on the component as the
            // default type === PersonType.person
            if (
              people &&
              people.length < this.showMax &&
              this.userType !== UserType.contact &&
              this.type !== PersonType.person
            ) {
              try {
                const users = (await findUsers(graph, input, this.showMax, this._userFilters)) || [];

                // make sure only unique people
                const peopleIds = new Set(people.map(p => p.id));
                for (const user of users) {
                  if (!peopleIds.has(user.id)) {
                    people.push(user);
                  }
                }
              } catch (e) {
                // no-op
              }
            }
          }

          if ((this.type === PersonType.group || this.type === PersonType.any) && people.length < this.showMax) {
            if (this.groupIds) {
              try {
                people = await findGroupsFromGroupIds(
                  graph,
                  input,
                  this.groupIds,
                  this.showMax,
                  this.groupType,
                  this.userFilters
                );
              } catch (_) {
                // no-op
              }
            } else {
              let groups = [];
              try {
                groups = (await findGroups(graph, input, this.showMax, this.groupType, this._groupFilters)) || [];
                people = people.concat(groups);
              } catch (e) {
                // nop
              }
            }
          }
        }
      }
    }
    // people = this.getUniquePeople(people);
    this._foundPeople = this.filterPeople(people);
  }

  /**
   * Gets the Groups in a list of group IDs.
   *
   * @param graph the graph object
   * @param people already found groups
   * @returns groups found
   */
  private async getGroupsForGroupIds(graph: IGraph, people: IDynamicPerson[]) {
    const groups = await getGroupsForGroupIds(graph, this.groupIds, this.groupFilters);
    for (const group of groups as IDynamicPerson[]) {
      people = people.concat(group);
    }
    people = people.filter(person => person);
    return people;
  }

  /**
   * Hide the results flyout.
   *
   * @protected
   * @memberof MgtPeoplePicker
   */
  protected hideFlyout(): void {
    const flyout = this.flyout;
    if (flyout) {
      flyout.close();
    }
    if (this.input) {
      this.input.setAttribute('aria-expanded', 'false');
      this.input.setAttribute('aria-activedescendant', '');
    }
    this._arrowSelectionCount = -1;
  }

  /**
   * Show the results flyout.
   *
   * @protected
   * @memberof MgtPeoplePicker
   */
  protected showFlyout(): void {
    const flyout = this.flyout;
    if (flyout) {
      flyout.open();
    }
    if (this.input) {
      this.input.setAttribute('aria-expanded', 'true');
    }
    this._arrowSelectionCount = -1;
  }

  /**
   * Removes person from selected people
   *
   * @param person - person and details pertaining to user selected
   */
  protected removePerson(person: IDynamicPerson, e: UIEvent): void {
    e.stopPropagation();
    const filteredPersonArr = this.selectedPeople.filter(p => {
      if (!person.id && p.displayName) {
        return p.displayName !== person.displayName;
      }
      return p.id !== person.id;
    });
    this.selectedPeople = filteredPersonArr;
    void this.loadState();
    this.fireCustomEvent('selectionChanged', this.selectedPeople);
    this.input?.focus();
  }

  /**
   * Checks if key pressed is an `Enter` key before removing person
   *
   * @param person
   * @param e
   */
  protected handleRemovePersonKeyDown(person: IDynamicPerson, e: KeyboardEvent): void {
    if (e.key === 'Enter') {
      this.removePerson(person, e);
    }
  }

  /**
   * Tracks when user selects person from picker
   *
   * @param person - contains details pertaining to selected user
   * @param event - tracks user event
   */
  protected addPerson(person: IDynamicPerson): void {
    if (person) {
      setTimeout(() => {
        this.clearInput();
      }, 50);
      const duplicatePeople = this.selectedPeople.filter(p => {
        if (!person.id && p.displayName) {
          return p.displayName === person.displayName;
        }
        return p.id === person.id;
      });

      if (duplicatePeople.length === 0) {
        this.selectedPeople = [...this.selectedPeople, person];
        this.fireCustomEvent('selectionChanged', this.selectedPeople);
        void this.loadState();
        this._foundPeople = [];
        this._arrowSelectionCount = -1;
      }
    }
  }

  private clearInput() {
    this.clearHighlighted();
    if (this.selectionMode !== 'single') {
      this.input.value = '';
    }
    this.userInput = '';
  }

  // handle input click
  private readonly handleInputClick = () => {
    if (!this.flyout.isOpen) {
      this.handleUserSearch();
    }
  };

  // handle input focus
  private readonly gainedFocus = () => {
    this.clearHighlighted();
    this._isFocused = true;
    void this.loadState();
    this.showFlyout();
  };

  // handle input blur
  private readonly lostFocus = () => {
    this._isFocused = false;
    if (this.input) {
      this.input.setAttribute('aria-expanded', 'false');
      this.input.setAttribute('aria-activedescendant', '');
    }

    const peopleList = this.renderRoot.querySelector('.people-list');

    if (peopleList) {
      for (const el of peopleList.children) {
        el.classList.remove('focused');
        el.setAttribute('aria-selected', 'false');
      }
    }

    this.requestUpdate();
  };

  /**
   * Handles input from the key up events on the keyboard.
   */
  private readonly onUserKeyUp = (event: KeyboardEvent): void => {
    const keyName = event.key;
    const isCmdOrCtrlKey = event.getModifierState('Control') || event.getModifierState('Meta');
    const isPaste = isCmdOrCtrlKey && keyName === 'v';
    const isArrowKey = ['ArrowDown', 'ArrowRight', 'ArrowUp', 'ArrowLeft'].includes(keyName);

    if ((!isPaste && isCmdOrCtrlKey) || isArrowKey) {
      if (isCmdOrCtrlKey || ['ArrowLeft', 'ArrowRight'].includes(keyName)) {
        // Only hide the flyout when you're doing selections with Left/Right Arrow key
        this.hideFlyout();
      }

      if (keyName === 'ArrowDown') {
        if (!this.flyout.isOpen && this._isFocused) {
          this.handleUserSearch();
        }
      }
      return;
    }

    if (['Tab', 'Enter', 'Shift'].includes(keyName)) return;

    if (keyName === 'Escape') {
      this.clearInput();
      this._foundPeople = [];
      this._arrowSelectionCount = -1;
      return;
    }

    if (keyName === 'Backspace' && this.userInput.length === 0 && this.selectedPeople.length > 0) {
      this.clearHighlighted();
      // remove last person in selected list
      this.selectedPeople = this.selectedPeople.splice(0, this.selectedPeople.length - 1);
      void this.loadState();
      this.hideFlyout();
      // fire selected people changed event
      this.fireCustomEvent('selectionChanged', this.selectedPeople);
      return;
    }

    if ([';', ','].includes(keyName)) {
      if (this.allowAnyEmail) {
        this._setAnyEmail = true;
        event.preventDefault();
        event.stopPropagation();
      }
      return;
    }
  };

  private readonly onUserInput = (event: InputEvent) => {
    const input = event.target as HTMLInputElement;
    this.userInput = input.value;
    if (this.userInput) {
      const validEmail = isValidEmail(this.userInput);
      if (validEmail && this.allowAnyEmail) {
        if (this._setAnyEmail) {
          this.handleAnyEmail();
        }
      } else {
        this.handleUserSearch();
      }
      this._setAnyEmail = false;
    }
  };

  private handleAnyEmail() {
    this._showLoading = false;
    this._arrowSelectionCount = -1;
    if (isValidEmail(this.userInput)) {
      const anyMailUser = {
        mail: this.userInput,
        displayName: this.userInput
      };
      this.addPerson(anyMailUser);
    }
    this.hideFlyout();
    if (this.input) {
      this.input.focus();
      this._isFocused = true;
    }
  }

  // handle suggestion list item click
  private handleSuggestionClick(person: IDynamicPerson): void {
    this.addPerson(person);
    this.hideFlyout();
  }

  /**
   * Tracks event on user input in search
   *
   * @param input - input text
   */
  private handleUserSearch() {
    if (!this._debouncedSearch) {
      this._debouncedSearch = debounce(async () => {
        const loadingTimeout = setTimeout(() => {
          this._showLoading = true;
        }, 50);

        await this.loadState();
        clearTimeout(loadingTimeout);
        this._showLoading = false;
        this._arrowSelectionCount = -1;
        this.showFlyout();
      }, 400);
    }

    this._debouncedSearch();
  }

  /**
   * Tracks event on user search (keydown)
   *
   * @param event - event tracked on user input (keydown)
   */
  private readonly onUserKeyDown = (event: KeyboardEvent): void => {
    const keyName = event.key;
    const selectedList = this.renderRoot.querySelector('.selected-list');
    const isCmdOrCtrlKey = event.getModifierState('Control') || event.getModifierState('Meta');
    if (isCmdOrCtrlKey && selectedList) {
      const selectedPeople = selectedList.querySelectorAll('mgt-person.selected-list-item-person');
      this.hideFlyout();
      if (isCmdOrCtrlKey && keyName === 'ArrowLeft') {
        this._currentHighlightedUserPos =
          (this._currentHighlightedUserPos - 1 + selectedPeople.length) % selectedPeople.length;
        if (this._currentHighlightedUserPos >= 0 && !Number.isNaN(this._currentHighlightedUserPos)) {
          this._highlightedUsers.push(selectedPeople[this._currentHighlightedUserPos]);
        } else {
          this._currentHighlightedUserPos = 0;
        }
      } else if (isCmdOrCtrlKey && keyName === 'ArrowRight') {
        const person = this._highlightedUsers.pop();
        if (person) {
          const personParent = person.parentElement;
          if (personParent) {
            this.clearHighlighted(personParent);
            this._currentHighlightedUserPos++;
          }
        }
      } else if (isCmdOrCtrlKey && keyName === 'a') {
        this._highlightedUsers = [];
        selectedPeople.forEach(person => this._highlightedUsers.push(person));
      }
      if (this._highlightedUsers) {
        this.highlightSelectedPeople(this._highlightedUsers);
      }
      return;
    }

    this.clearHighlighted();

    if (!this.flyout.isOpen) {
      return;
    }

    if (keyName === 'ArrowUp' || keyName === 'ArrowDown') {
      this.handleArrowSelection(event);
      if (this.input.value?.length > 0) {
        event.preventDefault();
      }
    }

    if (keyName === 'Enter') {
      if (!event.shiftKey && this._foundPeople) {
        event.preventDefault();
        event.stopPropagation();

        const foundPerson = this._foundPeople[this._arrowSelectionCount];
        if (foundPerson) {
          this.addPerson(foundPerson);
          this.hideFlyout();
          this.input.value = '';
        }
      } else if (this.allowAnyEmail) {
        this.handleAnyEmail();
      } else {
        this.showFlyout();
      }
    }

    if (keyName === 'Escape') {
      event.stopPropagation();
    }

    if (keyName === 'Tab') {
      this.hideFlyout();
    }

    if ([';', ','].includes(keyName)) {
      if (this.allowAnyEmail) {
        event.preventDefault();
        event.stopPropagation();
        this.userInput = this.input.value;
        this.handleAnyEmail();
      }
    }
  };

  /**
   * Gets the text of the highlighed people and writes it to the clipboard
   */
  private async writeHighlightedText() {
    const copyText = [];
    for (const element of this._highlightedUsers) {
      // eslint-disable-next-line @typescript-eslint/dot-notation
      const { id, displayName, mail, userPrincipalName, scoredEmailAddresses } = element['_personDetails'] as Person &
        User;
      let emailAddress: string;
      if (scoredEmailAddresses && scoredEmailAddresses.length > 0) {
        emailAddress = scoredEmailAddresses.pop().address;
      } else {
        emailAddress = userPrincipalName || mail;
      }

      copyText.push({ id, displayName, email: emailAddress });
    }
    let copiedTextStr = '';
    if (copyText.length > 0) {
      copiedTextStr = JSON.stringify(copyText);
    }

    await navigator.clipboard.writeText(copiedTextStr);
  }

  /**
   * Handles the cut event when it is fired
   */
  private readonly handleCut = () => {
    this.writeHighlightedText().then(
      () => {
        this.removeHighlightedOnCut();
      },
      () => {
        // intentionally left blank
      }
    );
  };

  /**
   * Handles the copy event when it is fired
   */
  private readonly handleCopy = () => {
    void this.writeHighlightedText();
  };

  /**
   * Parses the copied people text and adds them when you paste
   */
  private readonly handlePaste = () => {
    navigator.clipboard.readText().then(
      copiedText => {
        if (copiedText) {
          try {
            const people: IDynamicPerson[] = JSON.parse(copiedText) as IDynamicPerson[];
            if (people && people.length > 0) {
              for (const person of people) {
                this.addPerson(person);
              }
            }
          } catch (error) {
            if (error instanceof SyntaxError) {
              const delimiters = [',', ';'];
              let listOfUsers: string[];
              try {
                for (const delimiter of delimiters) {
                  listOfUsers = copiedText.split(delimiter);
                  if (listOfUsers.length > 1) {
                    this.hideFlyout();
                    void this.selectUsersById(listOfUsers);
                    break;
                  }
                }
                // eslint-disable-next-line no-empty
              } catch (_) {}
            }
          }
        }
      },
      // eslint-disable-next-line @typescript-eslint/no-unused-vars
      error => {
        // 'navigator.clipboard.readText is not a function' error is thrown in Mozilla
        // more information here https://developer.mozilla.org/en-US/docs/Web/API/Clipboard/readText#browser_compatibility
        // Firefox only supports reading the clipboard in browser extensions,
        // using the "clipboardRead" extension permission.
      }
    );
  };

  /**
   * Removes only the highlighted elements from the peoplePicker during cut operations.
   */
  private removeHighlightedOnCut() {
    this.selectedPeople = this.selectedPeople.splice(0, this.selectedPeople.length - this._highlightedUsers.length);
    this._highlightedUsers = [];
    this._currentHighlightedUserPos = 0;
    void this.loadState();
    this.hideFlyout();
    this.fireCustomEvent('selectionChanged', this.selectedPeople);
  }
  /**
   * Changes the color class to show which people are selected for copy/cut-paste
   *
   * @param people list of selected people classes
   */
  private highlightSelectedPeople(people: Element[]) {
    for (const person of people) {
      const parentElement = person?.parentElement;
      parentElement.classList.add('highlighted');
    }
  }

  /**
   * Defaults the people class back to the normal view
   */
  private clearHighlighted(node?: Element) {
    if (node) {
      node.classList.remove('highlighted');
    } else {
      for (const person of this._highlightedUsers) {
        const parentElement = person.parentElement;
        if (parentElement) {
          parentElement.classList.remove('highlighted');
        }
      }
      this._highlightedUsers = [];
      this._currentHighlightedUserPos = 0;
    }
  }

  /**
   * Tracks user key selection for arrow key selection of people
   *
   * @param event - tracks user key selection
   */
  private handleArrowSelection(event?: KeyboardEvent): void {
    const peopleList = this.renderRoot.querySelector('.searched-people-list');

    if (peopleList?.children?.length) {
      if (event) {
        // update arrow count
        if (event.key === 'ArrowUp') {
          if (this._arrowSelectionCount === -1) {
            this._arrowSelectionCount = 0;
          } else {
            this._arrowSelectionCount =
              (this._arrowSelectionCount - 1 + peopleList.children.length) % peopleList.children.length;
          }
        }
        if (event.key === 'ArrowDown') {
          if (this._arrowSelectionCount === -1) {
            this._arrowSelectionCount = 0;
          } else {
            this._arrowSelectionCount =
              (this._arrowSelectionCount + 1 + peopleList.children.length) % peopleList.children.length;
          }
        }
      }

      for (const person of peopleList?.children ?? []) {
        const p = person as HTMLElement;
        p.setAttribute('aria-selected', 'false');
        p.blur();
        p.removeAttribute('tabindex');
      }

      // set selected background
      // set aria-selected to true
      const focusedItem = peopleList.children[this._arrowSelectionCount] as HTMLElement;

      if (focusedItem) {
        focusedItem.setAttribute('tabindex', '0');
        focusedItem.focus();
        focusedItem.scrollIntoView({ behavior: 'smooth', block: 'nearest', inline: 'nearest' });
        focusedItem.setAttribute('aria-selected', 'true');
        this.input.setAttribute('aria-activedescendant', focusedItem?.id);
      }
    }
  }

  /**
   * Filters people searched from already selected people
   *
   * @param people - array of people returned from query to Graph
   */
  private filterPeople(people: IDynamicPerson[]): IDynamicPerson[] {
    // check if people need to be updated
    // ensuring people list is displayed
    // find ids from selected people
    const uniquePeople: IDynamicPerson[] = [];
    if (people && people.length > 0) {
      people = people.filter(person => person);
      const idFilter = this.selectedPeople.map(el => {
        return el.id ? el.id : el.displayName;
      });

      // filter id's
      const filtered = people.filter((person: IDynamicPerson) => {
        if (person?.id) {
          return idFilter.indexOf(person.id) === -1;
        } else {
          return idFilter.indexOf(person?.displayName) === -1;
        }
      });

      // remove duplicates
      const dupsSet = new Set<string>();
      for (const d of filtered) {
        const person = JSON.stringify(d);
        dupsSet.add(person);
      }

      dupsSet.forEach((person: string) => {
        const p: IDynamicPerson = JSON.parse(person) as IDynamicPerson;
        uniquePeople.push(p);
      });
    }
    return uniquePeople;
  }

  // stop propagating wheel event to flyout so mouse scrolling works
  private handleSectionScroll(e: WheelEvent) {
    const target = this.renderRoot.querySelector('.flyout-root');
    if (target) {
      if (
        !(e.deltaY < 0 && target.scrollTop === 0) &&
        !(e.deltaY > 0 && target.clientHeight + target.scrollTop >= target.scrollHeight - 1)
      ) {
        e.stopPropagation();
      }
    }
  }
}<|MERGE_RESOLUTION|>--- conflicted
+++ resolved
@@ -53,19 +53,6 @@
 export { PersonType, UserType } from '../../graph/graph.people';
 
 /**
-<<<<<<< HEAD
- * An interface used to mark an object as 'focused',
- * so it can be rendered differently.
- *
- * @interface IFocusable
- */
-interface IFocusable {
-  isFocused: boolean;
-}
-
-/**
-=======
->>>>>>> f6ba11f0
  * Web component used to search for people from the Microsoft Graph
  *
  * @export
