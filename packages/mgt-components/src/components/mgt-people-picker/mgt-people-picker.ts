/**
 * -------------------------------------------------------------------------------------------
 * Copyright (c) Microsoft Corporation.  All Rights Reserved.  Licensed under the MIT License.
 * See License in the project root for license information.
 * -------------------------------------------------------------------------------------------
 */

import { Person, User } from '@microsoft/microsoft-graph-types';
import { html, TemplateResult } from 'lit';
import { property, state } from 'lit/decorators.js';
import { classMap } from 'lit/directives/class-map.js';
import { repeat } from 'lit/directives/repeat.js';
import {
  findGroups,
  getGroupsForGroupIds,
  GroupType,
  getGroup,
  findGroupsFromGroupIds
} from '../../graph/graph.groups';
import { findPeople, getPeople, PersonType, UserType } from '../../graph/graph.people';
import {
  findUsers,
  findGroupMembers,
  findUsersFromGroupIds,
  getUser,
  getUsersForUserIds,
  getUsers
} from '../../graph/graph.user';
import { IDynamicPerson, ViewType } from '../../graph/types';
import {
  Providers,
  ProviderState,
  MgtTemplatedComponent,
  arraysAreEqual,
  IGraph,
  mgtHtml,
  customElement
} from '@microsoft/mgt-element';
import '../../styles/style-helper';
import '../sub-components/mgt-spinner/mgt-spinner';
import { debounce, isValidEmail } from '../../utils/Utils';
import { MgtPerson } from '../mgt-person/mgt-person';
import { PersonCardInteraction } from '../PersonCardInteraction';
import { MgtFlyout } from '../sub-components/mgt-flyout/mgt-flyout';
import { styles } from './mgt-people-picker-css';
import { SvgIcon, getSvg } from '../../utils/SvgHelper';

import { strings } from './strings';

export { GroupType } from '../../graph/graph.groups';
export { PersonType, UserType } from '../../graph/graph.people';

/**
 * An interface used to mark an object as 'focused',
 * so it can be rendered differently.
 *
 * @interface IFocusable
 */
interface IFocusable {
  // eslint-disable-next-line @typescript-eslint/tslint/config
  isFocused: boolean;
}

/**
 * Web component used to search for people from the Microsoft Graph
 *
 * @export
 * @class MgtPicker
 * @extends {MgtTemplatedComponent}
 *
 * @fires {CustomEvent<IDynamicPerson[]>} selectionChanged - Fired when set of selected people changes
 *
 * @cssprop --color - {Color} Default font color
 *
 * @cssprop --input-border - {String} Input section entire border
 * @cssprop --input-border-top - {String} Input section border top only
 * @cssprop --input-border-right - {String} Input section border right only
 * @cssprop --input-border-bottom - {String} Input section border bottom only
 * @cssprop --input-border-left - {String} Input section border left only
 * @cssprop --input-background-color - {Color} Input section background color
 * @cssprop --input-border-color--hover - {Color} Input border hover color
 * @cssprop --input-border-color--focus - {Color} Input border focus color
 *
 * @cssprop --selected-person-background-color - {Color} Selected person background color
 *
 * @cssprop --dropdown-background-color - {Color} Background color of dropdown area
 * @cssprop --dropdown-item-hover-background - {Color} Background color of person during hover
 * @cssprop --dropdown-item-text-color - {Color} Color of person text
 * @cssprop --dropdown-item-text-hover-color - {Color} Color of person text during hover
 *
 * @cssprop --placeholder-color--focus - {Color} Color of placeholder text during focus state
 * @cssprop --placeholder-color - {Color} Color of placeholder text
 *
 * @cssprop --people-picker-flyout-line1-text-font-size - {String} the font size of the line 1 text on the flyout results. Default is 14px.
 * @cssprop --people-picker-flyout-line1-text-font-weight - {String} the font weight of the line 1 text on the flyout results. Default is normal.
 * @cssprop --people-picker-flyout-line2-text-font-size - {String} the font size of the line 2 text on the flyout results. Default is 12px.
 * @cssprop --people-picker-flyout-line2-text-font-weight - {String} the font weight of the line 2 text on the flyout results. Default is normal.
 *
 */
@customElement('people-picker')
// @customElement('mgt-people-picker')
export class MgtPeoplePicker extends MgtTemplatedComponent {
  /**
   * Array of styles to apply to the element. The styles should be defined
   * user the `css` tag function.
   */
  static get styles() {
    return styles;
  }

  /**
   * The strings to be used for localizing the component.
   *
   * @readonly
   * @protected
   * @memberof MgtPeoplePicker
   */
  protected get strings() {
    return strings;
  }

  /**
   * Gets the flyout element
   *
   * @protected
   * @type {MgtFlyout}
   * @memberof MgtLogin
   */
  protected get flyout(): MgtFlyout {
    return this.renderRoot.querySelector('.flyout');
  }

  /**
   * Gets the input element
   *
   * @protected
   * @type {MgtFlyout}
   * @memberof MgtLogin
   */
  protected get input(): HTMLInputElement {
    return this.renderRoot.querySelector('.search-box__input');
  }

  /**
   * value determining if search is filtered to a group.
   *
   * @type {string}
   */
  @property({ attribute: 'group-id', converter: value => value.trim() })
  public get groupId(): string {
    return this._groupId;
  }
  public set groupId(value) {
    if (this._groupId === value) {
      return;
    }

    this._groupId = value;
    void this.requestStateUpdate(true);
  }

  /**
   * array of groups for search to be filtered by.
   *
   * @type {string[]}
   */
  @property({
    attribute: 'group-ids',
    converter: value => {
      return value.split(',').map(v => v.trim());
    }
  })
  public get groupIds(): string[] {
    return this._groupIds;
  }
  public set groupIds(value) {
    if (arraysAreEqual(this._groupIds, value)) {
      return;
    }
    this._groupIds = value;
    void this.requestStateUpdate(true);
  }

  /**
   * value determining if search is filtered to a group.
   *
   * @type {PersonType}
   */
  @property({
    attribute: 'type',
    converter: (value, type) => {
      value = value.toLowerCase();
      if (!value || value.length === 0) {
        return PersonType.any;
      }

      if (typeof PersonType[value] === 'undefined') {
        return PersonType.any;
      } else {
        return PersonType[value] as PersonType;
      }
    }
  })
  public get type(): PersonType {
    return this._type;
  }
  public set type(value) {
    if (this._type === value) {
      return;
    }

    this._type = value;
    void this.requestStateUpdate(true);
  }

  /**
   * type of group to search for - requires personType to be
   * set to "Group" or "All"
   *
   * @type {GroupType}
   */
  @property({
    attribute: 'group-type',
    converter: (value, type) => {
      if (!value || value.length === 0) {
        return GroupType.any;
      }

      const values = value.split(',');
      const groupTypes: GroupType[] = [];

      for (let v of values) {
        v = v.trim();
        if (typeof GroupType[v] !== 'undefined') {
          groupTypes.push(GroupType[v] as GroupType);
        }
      }

      if (groupTypes.length === 0) {
        return GroupType.any;
      }

      // eslint-disable-next-line no-bitwise
      const gt = groupTypes.reduce((a, c) => a | c);
      return gt;
    }
  })
  public get groupType(): GroupType {
    return this._groupType;
  }
  public set groupType(value) {
    if (this._groupType === value) {
      return;
    }
    this._groupType = value;
    void this.requestStateUpdate(true);
  }

  /**
   * The type of user to search for. Default is any.
   *
   * @readonly
   * @type {UserType}
   * @memberof MgtPeoplePicker
   */
  @property({
    attribute: 'user-type',
    converter: (value, type) => {
      value = value.toLowerCase();

      return !value || typeof UserType[value] === 'undefined' ? UserType.any : (UserType[value] as UserType);
    }
  })
  public get userType(): UserType {
    return this._userType;
  }
  public set userType(value) {
    if (this._userType === value) {
      return;
    }

    this._userType = value;
    void this.requestStateUpdate(true);
  }

  /**
   * whether the return should contain a flat list of all nested members
   *
   * @type {boolean}
   */
  @property({
    attribute: 'transitive-search',
    type: Boolean
  })
  public get transitiveSearch(): boolean {
    return this._transitiveSearch;
  }
  public set transitiveSearch(value: boolean) {
    if (this.transitiveSearch !== value) {
      this._transitiveSearch = value;
      void this.requestStateUpdate(true);
    }
  }

  /**
   * containing object of IDynamicPerson.
   *
   * @type {IDynamicPerson[]}
   */
  @property({
    attribute: 'people',
    type: Object
  })
  public get people(): IDynamicPerson[] {
    return this._people;
  }
  public set people(value: IDynamicPerson[]) {
    if (!arraysAreEqual(this._people, value)) {
      this._people = value;
      void this.requestStateUpdate(true);
    }
  }

  /**
   * determining how many people to show in list.
   *
   * @type {number}
   */
  @property({
    attribute: 'show-max',
    type: Number
  })
  public get showMax(): number {
    return this._showMax;
  }
  public set showMax(value: number) {
    if (value !== this._showMax) {
      this._showMax = value;
      void this.requestStateUpdate(true);
    }
  }

  /**
   * Sets whether the person image should be fetched
   * from the Microsoft Graph
   *
   * @type {boolean}
   * @memberof MgtPerson
   */
  @property({
    attribute: 'disable-images',
    type: Boolean
  })
  public disableImages: boolean;

  /**
   * array of user picked people.
   *
   * @type {IDynamicPerson[]}
   */
  @property({
    attribute: 'selected-people',
    type: Array
  })
  public get selectedPeople(): IDynamicPerson[] {
    return this._selectedPeople;
  }
  public set selectedPeople(value: IDynamicPerson[]) {
    if (!value) value = [];
    if (!arraysAreEqual(this._selectedPeople, value)) {
      this._selectedPeople = value;
      this.requestUpdate();
    }
  }

  /**
   * array of people to be selected upon initialization
   *
   * @type {string[]}
   * @memberof MgtPeoplePicker
   */
  @property({
    attribute: 'default-selected-user-ids',
    converter: value => {
      return value.split(',').map(v => v.trim());
    },
    type: String
  })
  public get defaultSelectedUserIds(): string[] {
    return this._defaultSelectedUserIds;
  }
  public set defaultSelectedUserIds(value) {
    if (!arraysAreEqual(this._defaultSelectedUserIds, value)) {
      this._defaultSelectedUserIds = value;
      void this.requestStateUpdate(true);
    }
  }

  /**
   * array of groups to be selected upon initialization
   *
   * @type {string[]}
   * @memberof MgtPeoplePicker
   */
  @property({
    attribute: 'default-selected-group-ids',
    converter: value => {
      return value.split(',').map(v => v.trim());
    },
    type: String
  })
  public get defaultSelectedGroupIds(): string[] {
    return this._defaultSelectedGroupIds;
  }
  public set defaultSelectedGroupIds(value) {
    if (!arraysAreEqual(this._defaultSelectedGroupIds, value)) {
      this._defaultSelectedGroupIds = value;
      void this.requestStateUpdate(true);
    }
  }

  /**
   * Placeholder text.
   *
   * @type {string}
   * @memberof MgtPeoplePicker
   */
  @property({
    attribute: 'placeholder',
    type: String
  })
  public placeholder: string;

  /**
   * Determines whether component should be disabled or not
   *
   * @type {boolean}
   * @memberof MgtPeoplePicker
   */
  @property({
    attribute: 'disabled',
    type: Boolean
  })
  public disabled: boolean;

  /**
   * Determines if a user can enter an email without selecting a person
   *
   * @type {boolean}
   * @memberof MgtPeoplePicker
   */
  @property({
    attribute: 'allow-any-email',
    type: Boolean
  })
  public allowAnyEmail: boolean;

  /**
   * Determines whether component allows multiple or single selection of people
   *
   * @type {string}
   * @memberof MgtPeoplePicker
   */
  @property({
    attribute: 'selection-mode',
    type: String
  })
  public selectionMode: string;

  /**
   * Array of the only users to be searched.
   *
   * @type {string[]}
   * @memberof MgtPeoplePicker
   */
  @property({
    attribute: 'user-ids',
    converter: value => {
      return value.split(',').map(v => v.trim());
    },
    type: String
  })
  public get userIds(): string[] {
    return this._userIds;
  }
  public set userIds(value: string[]) {
    if (arraysAreEqual(this._userIds, value)) {
      return;
    }
    this._userIds = value;
    void this.requestStateUpdate(true);
  }

  /**
   * Filters that can be set on the user properties query.
   */
  @property({ attribute: 'user-filters' })
  public get userFilters(): string {
    return this._userFilters;
  }

  public set userFilters(value: string) {
    this._userFilters = value;
    void this.requestStateUpdate(true);
  }

  /**
   * Filters that can be set on the people query properties.
   */
  @property({ attribute: 'people-filters' })
  public get peopleFilters(): string {
    return this._peopleFilters;
  }

  public set peopleFilters(value: string) {
    this._peopleFilters = value;
    void this.requestStateUpdate(true);
  }

  /**
   * Filters that can be set on the group query properties.
   */
  @property({ attribute: 'group-filters' })
  public get groupFilters(): string {
    return this._groupFilters;
  }

  public set groupFilters(value: string) {
    this._groupFilters = value;
    void this.requestStateUpdate(true);
  }

  /**
   * Label that can be set on the people picker input to provide context to
   * assistive technologies
   */
  @property({
    attribute: 'aria-label',
    type: String
  })
  public ariaLabel: string;

  /**
   * Get the scopes required for people picker
   *
   * @static
   * @return {*}  {string[]}
   * @memberof MgtPeoplePicker
   */
  public static get requiredScopes(): string[] {
    return [
      ...new Set(['user.read.all', 'people.read', 'group.read.all', 'user.readbasic.all', ...MgtPerson.requiredScopes])
    ];
  }

  /**
   * User input in search.
   *
   * @protected
   * @type {string}
   * @memberof MgtPeoplePicker
   */
  protected userInput: string;

  // if search is still loading don't load "people not found" state
  @state() private _showLoading: boolean;

  private _userIds: string[];
  private _groupId: string;
  private _groupIds: string[];
  private _type: PersonType = PersonType.person;
  private _groupType: GroupType = GroupType.any;
  private _userType: UserType = UserType.any;
  private _userFilters: string;
  private _groupFilters: string;
  private _peopleFilters: string;
  private _defaultSelectedGroupIds: string[];
  private _defaultSelectedUserIds: string[];
  private _selectedPeople: IDynamicPerson[] = [];
  private _showMax: number;
  private _people: IDynamicPerson[];
  private _transitiveSearch: boolean;

  private defaultPeople: IDynamicPerson[];

  // tracking of user arrow key input for selection
  private _arrowSelectionCount = -1;
  // List of people requested if group property is provided
  private _groupPeople: IDynamicPerson[];
  private _debouncedSearch: { (): void; (): void };
  private defaultSelectedUsers: IDynamicPerson[];
  private defaultSelectedGroups: IDynamicPerson[];
  // List of users highlighted for copy/cut-pasting
  private _highlightedUsers: Element[] = [];
  // current user index to the left of the highlighted users
  private _currentHighlightedUserPos = 0;

  /**
   * Checks if the input is focused.
   */
  @state() private _isFocused = false;

  /**
   * Switch to determine if a typed email can be set.
   */
  @state() private _setAnyEmail = false;

  /**
   * List of people found from the graph calls.
   */
  @state() private _foundPeople: IDynamicPerson[];

  private _mouseLeaveTimeout;
  private _mouseEnterTimeout;
  private _isKeyboardFocus = true;
  private _dir = this.direction;

  constructor() {
    super();
    this.clearState();
    this._showLoading = true;
    this.showMax = 6;
    this.disableImages = false;

    this.disabled = false;
    this.allowAnyEmail = false;
    this.addEventListener('copy', this.handleCopy);
    this.addEventListener('cut', this.handleCut);
    this.addEventListener('paste', this.handlePaste);
  }

  /**
   * Focuses the input element when focus is called
   *
   * @param {FocusOptions} [options]
   * @memberof MgtPeoplePicker
   */
  public focus(options?: FocusOptions) {
    if (!this.input) {
      return;
    }
    this.input.focus(options);
    this.input.select();
  }

  /**
   * Queries the microsoft graph for a user based on the user id and adds them to the selectedPeople array
   *
   * @param {readonly string []} an array of user ids to add to selectedPeople
   * @returns {Promise<void>}
   * @memberof MgtPeoplePicker
   */
  public async selectUsersById(userIds: readonly string[]): Promise<void> {
    const provider = Providers.globalProvider;
    const graph = Providers.globalProvider.graph;
    if (provider && provider.state === ProviderState.SignedIn) {
      // eslint-disable-next-line guard-for-in, @typescript-eslint/no-for-in-array
      for (const id in userIds) {
        const userId = userIds[id];
        try {
          const personDetails = await getUser(graph, userId);
          this.addPerson(personDetails);
        } catch (e: any) {
          // This caters for allow-any-email property if it's enabled on the component
          // eslint-disable-next-line @typescript-eslint/no-unsafe-member-access, @typescript-eslint/no-unsafe-call
          if (e.message?.includes('does not exist') && this.allowAnyEmail) {
            if (isValidEmail(userId)) {
              const anyMailUser = {
                mail: userId,
                displayName: userId
              };
              this.addPerson(anyMailUser);
            }
          }
        }
      }
    }
  }
  /**
   * Queries the microsoft graph for a group of users from a group id, and adds them to the selectedPeople
   *
   * @param {readonly string []} an array of group ids to add to selectedPeople
   * @returns {Promise<void>}
   * @memberof MgtPeoplePicker
   */
  public async selectGroupsById(groupIds: readonly string[]): Promise<void> {
    const provider = Providers.globalProvider;
    const graph = Providers.globalProvider.graph;
    if (provider && provider.state === ProviderState.SignedIn) {
      // eslint-disable-next-line guard-for-in, @typescript-eslint/no-for-in-array
      for (const id in groupIds) {
        try {
          const groupDetails = await getGroup(graph, groupIds[id]);
          this.addPerson(groupDetails);
        } catch (e) {
          // no-op
        }
      }
    }
  }

  /**
   * Invoked on each update to perform rendering tasks. This method must return a lit-html TemplateResult.
   * Setting properties inside this method will not trigger the element to update.
   *
   * @returns {TemplateResult}
   * @memberof MgtPeoplePicker
   */
  public render(): TemplateResult {
    const defaultTemplate = this.renderTemplate('default', { people: this._foundPeople });
    if (defaultTemplate) {
      return defaultTemplate;
    }

    const selectedPeopleTemplate = this.renderSelectedPeople(this.selectedPeople);
    const inputTemplate = this.renderInput();
    const flyoutTemplate = this.renderFlyout(inputTemplate);

    const inputClasses = {
      focused: this._isFocused,
      'people-picker': true,
      disabled: this.disabled
    };
    return html`
      <div dir=${this._dir} class=${classMap(inputClasses)}>
          <div class="people-picker-inner">${selectedPeopleTemplate} ${flyoutTemplate}</div>
      </div>
    `;
  }

  /**
   * Clears state of the component
   *
   * @protected
   * @memberof MgtPeoplePicker
   */
  protected clearState(): void {
    this.selectedPeople = [];
    this.userInput = '';
    this._highlightedUsers = [];
    this._currentHighlightedUserPos = 0;
  }

  /**
   * Request to reload the state.
   * Use reload instead of load to ensure loading events are fired.
   *
   * @protected
   * @memberof MgtBaseComponent
   */
  protected requestStateUpdate(force?: boolean) {
    if (force) {
      this._groupPeople = null;
      this._foundPeople = null;
      this.selectedPeople = [];
      this.defaultPeople = null;
    }

    return super.requestStateUpdate(force);
  }

  /**
   * Render the input text box.
   *
   * @protected
   * @returns {TemplateResult}
   * @memberof MgtPeoplePicker
   */
  protected renderInput(): TemplateResult {
    const hasSelectedPeople = this.selectedPeople?.length > 0;

    const placeholder = !this.disabled
      ? this.placeholder
        ? this.placeholder
        : this.strings.inputPlaceholderText
      : this.placeholder || '';

    const selectionMode = this.selectionMode ? this.selectionMode : 'multiple';

    const inputClasses = {
      'search-box': true,
      'search-box-start': hasSelectedPeople
    };

    if (selectionMode === 'single' && this.selectedPeople.length >= 1) {
      this.lostFocus();
      return html``;
    }

    // aria-label needs to provide a falsy default to avoid setting the attribute to "undefined" or "null"
    // direct used of the ariaLabel property on the input element only works in Chromium browsers
    return html`
       <div class="${classMap(inputClasses)}">
         <span class="search-icon">${getSvg(SvgIcon.Search)}</span>
         <input
           id="people-picker-input"
           class="search-box__input"
           type="text"
           role="combobox"
           placeholder=${placeholder}
           autocomplete="off"
           aria-label=${this.ariaLabel || ''}
           aria-controls="suggestions-list"
           aria-haspopup="listbox"
           aria-autocomplete="list"
           aria-expanded="false"
           @click="${this.handleInputClick}"
           @focus="${this.gainedFocus}"
           @keydown="${this.onUserKeyDown}"
           @keyup="${this.onUserKeyUp}"
           @input="${this.onUserInput}"
           @blur=${this.lostFocus}
           ?disabled=${this.disabled}
         />
       </div>
     `;
  }

  /**
   * Render the selected people tokens.
   *
   * @protected
   * @returns {TemplateResult}
   * @memberof MgtPeoplePicker
   */
  protected renderSelectedPeople(selectedPeople?: IDynamicPerson[]): TemplateResult {
    if (!selectedPeople || !selectedPeople.length) {
      return html``;
    }
    this.hideSearchIcon();
    return html`
       <ul
        id="selected-list"
        aria-label="${this.strings.selected}"
        class="selected-list"
        >${selectedPeople.slice(0, selectedPeople.length).map(
          person =>
            html`
             <li
             class="selected-list__person-wrapper">
               ${
                 this.renderTemplate(
                   'selected-person',
                   { person },
                   `selected-${person.id ? person.id : person.displayName}`
                 ) || this.renderSelectedPerson(person)
               }

               <div class="selected-list__person-wrapper__overflow">
                 <div class="selected-list__person-wrapper__overflow__gradient"></div>
                 <div
                   tabindex="0"
                   role="button"
                   aria-label="${this.strings.removeSelectedItem} ${person.displayName}"
                   class="selected-list__person-wrapper__overflow__close-icon"
                   @click="${(e: UIEvent) => this.removePerson(person, e)}"
                   @keydown="${(e: KeyboardEvent) => this.handleRemovePersonKeyDown(person, e)}"
                 >
                   \uE711
                 </div>
               </div>
              </li>
           `
        )}</ul>
     `;
  }
  /**
   * Render the flyout chrome.
   *
   * @protected
   * @returns {TemplateResult}
   * @memberof MgtPeoplePicker
   */
  protected renderFlyout(anchor: TemplateResult): TemplateResult {
    return mgtHtml`
       <mgt-flyout light-dismiss class="flyout">
         ${anchor}
         <fluent-card
          slot="flyout"
          class="flyout-root"
          @wheel=${(e: WheelEvent) => this.handleSectionScroll(e)}
          class="custom">
           ${this.renderFlyoutContent()}
         </fluent-card>
       </mgt-flyout>
     `;
  }

  /**
   * Render the appropriate state in the results flyout.
   *
   * @protected
   * @returns {TemplateResult}
   * @memberof MgtPeoplePicker
   */
  protected renderFlyoutContent(): TemplateResult {
    if (this.isLoadingState || this._showLoading) {
      return this.renderLoading();
    }

    const people = this._foundPeople;

    if (!people || people.length === 0 || this.showMax === 0) {
      return this.renderNoData();
    } else {
      return this.renderSearchResults(people);
    }
  }

  /**
   * Render the loading state.
   *
   * @protected
   * @returns
   * @memberof MgtPeoplePicker
   */
  protected renderLoading(): TemplateResult {
    return (
      this.renderTemplate('loading', null) ||
      mgtHtml`
         <div class="message-parent">
           <mgt-spinner></mgt-spinner>
           <div label="loading-text" aria-label="loading" class="loading-text">
             ${this.strings.loadingMessage}
           </div>
         </div>
       `
    );
  }

  /**
   * Render the state when no results are found for the search query.
   *
   * @protected
   * @returns {TemplateResult}
   * @memberof MgtPeoplePicker
   */
  protected renderNoData(): TemplateResult {
    if (!this._isFocused) {
      return;
    }
    return (
      this.renderTemplate('error', null) ||
      this.renderTemplate('no-data', null) ||
      html`
         <div class="message-parent">
           <div label="search-error-text" aria-label=${this.strings.noResultsFound} class="search-error-text">
             ${this.strings.noResultsFound}
           </div>
         </div>
       `
    );
  }

  /**
   * Render the list of search results.
   *
   * @protected
   * @param {IDynamicPerson[]} people
   * @returns
   * @memberof MgtPeoplePicker
   */
  protected renderSearchResults(people: IDynamicPerson[]) {
    const filteredPeople = people.filter(person => person.id);

    return html`
      <ul
        id="suggestions-list"
        aria-label="${this.strings.suggestedContacts}"
        class="people-list"
<<<<<<< HEAD
        role="listbox">
          ${repeat(
            filteredPeople,
            person => person.id,
            person => html`
              <li
              id="${person.id}"
              aria-label=" ${this.strings.suggestedContact} ${person.displayName}"
              class="list-person"
              role="option"
              @click="${e => this.handleSuggestionClick(person)}">
                ${this.renderPersonResult(person)}
              </li>
            `
          )}
=======
        role="listbox"
        aria-live="polite"
      >
         ${repeat(
           filteredPeople,
           person => person.id,
           person => {
             return html`
               <li
                id="${person.id}"
                aria-label=" ${this.strings.suggestedContact} ${person.displayName}"
                class="list-person"
                role="option"
                @click="${e => this.handleSuggestionClick(person)}">
                 ${this.renderPersonResult(person)}
               </li>
             `;
           }
         )}
>>>>>>> aafdc5ec
       </ul>
     `;
  }

  /**
   * Render an individual person search result.
   *
   * @protected
   * @param {IDynamicPerson} person
   * @returns {TemplateResult}
   * @memberof MgtPeoplePicker
   */
  protected renderPersonResult(person: IDynamicPerson): TemplateResult {
    const user = person as User;
    const subTitle = user.jobTitle || user.mail;

    const classes = {
      'people-person-job-title': true,
      uppercase: !!user.jobTitle
    };

    return (
      this.renderTemplate('person', { person }, person.id) ||
      mgtHtml`
         <mgt-person
          class="person"
          show-presence
          view="twoLines"
          line2-property="jobTitle,mail"
          dir=${this._dir}
          .personDetails=${person}
          .fetchImage=${!this.disableImages}>
          .personCardInteraction=${PersonCardInteraction.none}
        </mgt-person>`
    );
  }

  /**
   * Render an individual selected person token.
   *
   * @protected
   * @param {IDynamicPerson} person
   * @returns {TemplateResult}
   * @memberof MgtPeoplePicker
   */
  protected renderSelectedPerson(person: IDynamicPerson): TemplateResult {
    return mgtHtml`
       <mgt-person
         tabindex="-1"
         class="person selected-list__person-wrapper__person"
         .personDetails=${person}
         .fetchImage=${!this.disableImages}
         .view=${ViewType.oneline}
         .personCardInteraction=${PersonCardInteraction.click}
       ></mgt-person>
     `;
  }

  /**
   * Async query to Graph for members of group if determined by developer.
   * set's `this.groupPeople` to those members.
   */
  protected async loadState(): Promise<void> {
    let people = this.people;
    const input = this.userInput.toLowerCase();
    const provider = Providers.globalProvider;

    if (people) {
      if (input) {
        const displayNameMatch = people.filter(person => person?.displayName.toLowerCase().includes(input));
        people = displayNameMatch;
      }
      this._showLoading = false;
    } else if (!people && provider && provider.state === ProviderState.SignedIn) {
      const graph = provider.graph.forComponent(this);

      if (!input.length) {
        if (this.defaultPeople) {
          people = this.defaultPeople;
        } else {
          if (this.groupId || this.groupIds) {
            if (this._groupPeople === null) {
              if (this.groupId) {
                try {
                  if (this.type === PersonType.group) {
                    this._groupPeople = await findGroupMembers(
                      graph,
                      null,
                      this.groupId,
                      this.showMax,
                      this.type,
                      this.transitiveSearch
                    );
                  } else {
                    this._groupPeople = await findGroupMembers(
                      graph,
                      null,
                      this.groupId,
                      this.showMax,
                      this.type,
                      this.transitiveSearch,
                      this.userFilters,
                      this.peopleFilters
                    );
                  }
                } catch (_) {
                  this._groupPeople = [];
                }
              } else if (this.groupIds) {
                if (this.type === PersonType.group) {
                  try {
                    this._groupPeople = await getGroupsForGroupIds(graph, this.groupIds, this.groupFilters);
                  } catch (_) {
                    this._groupPeople = [];
                  }
                } else {
                  try {
                    const peopleInGroups = await findUsersFromGroupIds(
                      graph,
                      '',
                      this.groupIds,
                      this.showMax,
                      this.type,
                      this.transitiveSearch,
                      this.userFilters
                    );
                    this._groupPeople = peopleInGroups;
                  } catch (_) {
                    this._groupPeople = [];
                  }
                }
              }
            }
            people = this._groupPeople || [];
          } else if (this.type === PersonType.person || this.type === PersonType.any) {
            if (this.userIds) {
              people = await getUsersForUserIds(graph, this.userIds, '', this.userFilters);
            } else {
              const isUserOrContactType = this.userType === UserType.user || this.userType === UserType.contact;
              if (this._userFilters && isUserOrContactType) {
                people = await getUsers(graph, this._userFilters, this.showMax);
              } else {
                people = await getPeople(graph, this.userType, this._peopleFilters);
              }
            }
          } else if (this.type === PersonType.group) {
            if (this.groupIds) {
              try {
                people = await this.getGroupsForGroupIds(graph, people);
              } catch (_) {
                // nop
              }
            } else {
              let groups = (await findGroups(graph, '', this.showMax, this.groupType, this._groupFilters)) || [];
              // eslint-disable-next-line @typescript-eslint/dot-notation
              if (groups.length > 0 && groups[0]['value']) {
                // eslint-disable-next-line @typescript-eslint/dot-notation, @typescript-eslint/no-unsafe-assignment
                groups = groups[0]['value'];
              }
              people = groups;
            }
          }
          this.defaultPeople = people;
        }
        if (this._isFocused) {
          this._showLoading = false;
        }
      }

      if (
        (this.defaultSelectedUserIds?.length > 0 || this.defaultSelectedGroupIds?.length > 0) &&
        !this.selectedPeople.length &&
        !this.defaultSelectedUsers
      ) {
        this.defaultSelectedUsers = await getUsersForUserIds(graph, this.defaultSelectedUserIds, '', this.userFilters);
        this.defaultSelectedGroups = await getGroupsForGroupIds(
          graph,
          this.defaultSelectedGroupIds,
          this.peopleFilters
        );

        this.defaultSelectedGroups = this.defaultSelectedGroups.filter(group => {
          return group !== null;
        });

        this.defaultSelectedUsers = this.defaultSelectedUsers.filter(user => {
          return user !== null;
        });

        this.selectedPeople = [...this.defaultSelectedUsers, ...this.defaultSelectedGroups];
        this.requestUpdate();
        this.fireCustomEvent('selectionChanged', this.selectedPeople);
      }

      if (input) {
        people = [];

        if (this.groupId) {
          people =
            (await findGroupMembers(
              graph,
              input,
              this.groupId,
              this.showMax,
              this.type,
              this.transitiveSearch,
              this.userFilters,
              this.peopleFilters
            )) || [];
        } else {
          if (this.type === PersonType.person || this.type === PersonType.any) {
            try {
              // Default UserType === any
              if (this.userType === UserType.contact || this.userType === UserType.user) {
                // we might have a user-filters property set, search for users with it.
                if (this.userIds && this.userIds.length) {
                  // has the user-ids proerty set
                  people = await getUsersForUserIds(graph, this.userIds, input, this._userFilters);
                } else {
                  people = await findUsers(graph, input, this.showMax, this._userFilters);
                }
              } else {
                if (!this.groupIds) {
                  if (this.userIds && this.userIds.length) {
                    // has the user-ids proerty set
                    people = await getUsersForUserIds(graph, this.userIds, input, this._userFilters);
                  } else {
                    people = (await findPeople(graph, input, this.showMax, this.userType, this._peopleFilters)) || [];
                  }
                } else {
                  // Does not work when the PersonType = person.
                  try {
                    people = await findUsersFromGroupIds(
                      graph,
                      input,
                      this.groupIds,
                      this.showMax,
                      this.type,
                      this.transitiveSearch,
                      this.userFilters
                    );
                  } catch (_) {
                    // nop
                  }
                }
              }
            } catch (e) {
              // nop
            }

            // Don't follow this path if a people-filters attribute is set on the component as the
            // default type === PersonType.person
            if (
              people &&
              people.length < this.showMax &&
              this.userType !== UserType.contact &&
              this.type !== PersonType.person
            ) {
              try {
                const users = (await findUsers(graph, input, this.showMax, this._userFilters)) || [];

                // make sure only unique people
                const peopleIds = new Set(people.map(p => p.id));
                for (const user of users) {
                  if (!peopleIds.has(user.id)) {
                    people.push(user);
                  }
                }
              } catch (e) {
                // no-op
              }
            }
          }

          if ((this.type === PersonType.group || this.type === PersonType.any) && people.length < this.showMax) {
            if (this.groupIds) {
              try {
                people = await findGroupsFromGroupIds(
                  graph,
                  input,
                  this.groupIds,
                  this.showMax,
                  this.groupType,
                  this.userFilters
                );
              } catch (_) {
                // no-op
              }
            } else {
              let groups = [];
              try {
                groups = (await findGroups(graph, input, this.showMax, this.groupType, this._groupFilters)) || [];
                people = people.concat(groups);
              } catch (e) {
                // nop
              }
            }
          }
        }
      }
    }
    // people = this.getUniquePeople(people);
    this._foundPeople = this.filterPeople(people);
  }

  /**
   * Gets the Groups in a list of group IDs.
   *
   * @param graph the graph object
   * @param people already found groups
   * @returns groups found
   */
  private async getGroupsForGroupIds(graph: IGraph, people: IDynamicPerson[]) {
    const groups = await getGroupsForGroupIds(graph, this.groupIds, this.groupFilters);
    for (const group of groups as IDynamicPerson[]) {
      people = people.concat(group);
    }
    people = people.filter(person => person);
    return people;
  }

  /**
   * Hide the results flyout.
   *
   * @protected
   * @memberof MgtPeoplePicker
   */
  protected hideFlyout(): void {
    const flyout = this.flyout;
    if (flyout) {
      flyout.close();
    }
    if (this.input) {
      this.input.setAttribute('aria-expanded', 'false');
      this.input.setAttribute('aria-activedescendant', '');
    }
    this._arrowSelectionCount = -1;
  }

  /**
   * Show the results flyout.
   *
   * @protected
   * @memberof MgtPeoplePicker
   */
  protected showFlyout(): void {
    const flyout = this.flyout;
    if (flyout) {
      flyout.open();
    }
    if (this.input) {
      this.input.setAttribute('aria-expanded', 'true');
    }
  }

  /**
   * Removes person from selected people
   *
   * @param person - person and details pertaining to user selected
   */
  protected removePerson(person: IDynamicPerson, e: UIEvent): void {
    e.stopPropagation();
    const filteredPersonArr = this.selectedPeople.filter(p => {
      if (!person.id && p.displayName) {
        return p.displayName !== person.displayName;
      }
      return p.id !== person.id;
    });
    this.selectedPeople = filteredPersonArr;
    void this.loadState();
    this.fireCustomEvent('selectionChanged', this.selectedPeople);
    if (this.selectedPeople.length <= 0) this.showSearchIcon();

    this.input?.focus();
  }

  /**
   * Checks if key pressed is an `Enter` key before removing person
   *
   * @param person
   * @param e
   */
  protected handleRemovePersonKeyDown(person: IDynamicPerson, e: KeyboardEvent): void {
    if (e.key === 'Enter') {
      this.removePerson(person, e);
    }
  }

  /**
   * Tracks when user selects person from picker
   *
   * @param person - contains details pertaining to selected user
   * @param event - tracks user event
   */
  protected addPerson(person: IDynamicPerson): void {
    if (person) {
      setTimeout(() => {
        this.clearInput();
      }, 50);
      const duplicatePeople = this.selectedPeople.filter(p => {
        if (!person.id && p.displayName) {
          return p.displayName === person.displayName;
        }
        return p.id === person.id;
      });

      if (duplicatePeople.length === 0) {
        this.selectedPeople = [...this.selectedPeople, person];
        this.fireCustomEvent('selectionChanged', this.selectedPeople);
        if (this.selectedPeople.length <= 0) {
          this.showSearchIcon();
        } else {
          this.hideSearchIcon();
        }
        void this.loadState();
        this._foundPeople = [];
        this._arrowSelectionCount = -1;
      }
    }
  }

  private clearInput() {
    this.clearHighlighted();
    if (this.selectionMode !== 'single') {
      this.input.value = '';
    }
    this.userInput = '';
  }

  // handle input click
  private handleInputClick = () => {
    if (!this.flyout.isOpen) {
      this.handleUserSearch();
    }
  };

  // handle input focus
  private gainedFocus = () => {
    this.clearHighlighted();
    this._isFocused = true;
    void this.loadState();
  };

  // handle input blur
  private lostFocus = () => {
    this._isFocused = false;
    this._arrowSelectionCount = -1;
    if (this.input) {
      this.input.setAttribute('aria-expanded', 'false');
      this.input.setAttribute('aria-activedescendant', '');
    }

    const peopleList = this.renderRoot.querySelector('.people-list');

    if (peopleList) {
      for (const el of peopleList.children) {
        el.classList.remove('focused');
        el.setAttribute('aria-selected', 'false');
      }
    }

    this.requestUpdate();
  };

  /**
   * Handles input from the key up events on the keyboard.
   */
  private onUserKeyUp = (event: KeyboardEvent): void => {
    const isPaste = (event.ctrlKey || event.metaKey) && event.key === 'v';
    const isCmdOrCtrlKey = ['ControlLeft', 'ControlRight'].includes(event.code) || event.ctrlKey || event.metaKey;
    const isArrowKey = ['ArrowDown', 'ArrowRight', 'ArrowUp', 'ArrowLeft'].includes(event.code);

    if ((!isPaste && isCmdOrCtrlKey) || isArrowKey) {
      if (isCmdOrCtrlKey || ['ArrowLeft', 'ArrowRight'].includes(event.code)) {
        // Only hide the flyout when you're doing selections with Left/Right Arrow key
        this.hideFlyout();
      }

      if (['ArrowDown'].includes(event.code)) {
        if (!this.flyout.isOpen && this._isFocused) {
          this.handleUserSearch();
        }
      }
      return;
    }

    if (event.shiftKey) {
      return;
    }

    if (event.code === 'ShiftLeft') {
      return;
    }

    if (event.code === 'Tab') {
      return;
    }

    if (event.code === 'Enter') {
      return;
    }

    if (event.code === 'Escape') {
      this.clearInput();
      this._foundPeople = [];
      this._arrowSelectionCount = -1;
      return;
    }

    if (event.code === 'Backspace' && this.userInput.length === 0 && this.selectedPeople.length > 0) {
      this.clearHighlighted();
      // remove last person in selected list
      this.selectedPeople = this.selectedPeople.splice(0, this.selectedPeople.length - 1);
      void this.loadState();
      this.hideFlyout();
      if (this.selectedPeople.length <= 0) {
        this.showSearchIcon();
      }
      // fire selected people changed event
      this.fireCustomEvent('selectionChanged', this.selectedPeople);
      return;
    }

    if (event.code === 'Comma' || event.code === 'Semicolon') {
      if (this.allowAnyEmail) {
        this._setAnyEmail = true;
        event.preventDefault();
        event.stopPropagation();
      }
      return;
    }
  };

  private onUserInput = (event: InputEvent) => {
    const input = event.target as HTMLInputElement;
    this.userInput = input.value;
    if (this.userInput) {
      const validEmail = isValidEmail(this.userInput);
      if (validEmail && this.allowAnyEmail) {
        if (this._setAnyEmail) {
          this.handleAnyEmail();
        }
      } else {
        this.handleUserSearch();
      }
      this._setAnyEmail = false;
    }
  };

  private handleAnyEmail() {
    this._showLoading = false;
    this._arrowSelectionCount = -1;
    if (isValidEmail(this.userInput)) {
      const anyMailUser = {
        mail: this.userInput,
        displayName: this.userInput
      };
      this.addPerson(anyMailUser);
    }
    this.hideFlyout();
    if (this.input) {
      this.input.focus();
      this._isFocused = true;
    }
  }

  // handle suggestion list item click
  private handleSuggestionClick(person: IDynamicPerson): void {
    this.addPerson(person);
    this.hideFlyout();
    this.input.focus();
  }

  /**
   * Tracks event on user input in search
   *
   * @param input - input text
   */
  private handleUserSearch() {
    if (!this._debouncedSearch) {
      this._debouncedSearch = debounce(async () => {
        const loadingTimeout = setTimeout(() => {
          this._showLoading = true;
        }, 50);

        await this.loadState();
        clearTimeout(loadingTimeout);
        this._showLoading = false;
        this._arrowSelectionCount = -1;
        this.showFlyout();
      }, 400);
    }

    this._debouncedSearch();
  }

  /**
   * Displays the search icon.
   */
  private showSearchIcon() {
    const searchIcon = this.renderRoot?.querySelector<HTMLElement>('.search-icon');
    if (searchIcon !== undefined || searchIcon !== null) {
      searchIcon.style.display = null;
    }
  }

  private hideSearchIcon() {
    const searchIcon = this.renderRoot?.querySelector<HTMLElement>('.search-icon');
    if (searchIcon !== undefined || searchIcon !== null) {
      searchIcon.style.display = 'none';
    }
  }
  /**
   * Tracks event on user search (keydown)
   *
   * @param event - event tracked on user input (keydown)
   */
  private onUserKeyDown = (event: KeyboardEvent): void => {
    const selectedList = this.renderRoot.querySelector('.selected-list');
    const isCmdOrCtrlKey = event.ctrlKey || event.metaKey;
    if (isCmdOrCtrlKey && selectedList) {
      const selectedPeople = selectedList.querySelectorAll('mgt-person.selected-list__person-wrapper__person');
      this.hideFlyout();
      if (isCmdOrCtrlKey && event.code === 'ArrowLeft') {
        this._currentHighlightedUserPos =
          (this._currentHighlightedUserPos - 1 + selectedPeople.length) % selectedPeople.length;
        if (this._currentHighlightedUserPos >= 0 && !Number.isNaN(this._currentHighlightedUserPos)) {
          this._highlightedUsers.push(selectedPeople[this._currentHighlightedUserPos]);
        } else {
          this._currentHighlightedUserPos = 0;
        }
      } else if (isCmdOrCtrlKey && event.code === 'ArrowRight') {
        const person = this._highlightedUsers.pop();
        if (person) {
          const personParent = person.parentElement;
          if (personParent) {
            this.clearHighlighted(personParent);
            this._currentHighlightedUserPos++;
          }
        }
      } else if (isCmdOrCtrlKey && event.code === 'KeyA') {
        this._highlightedUsers = [];
        selectedPeople.forEach(person => this._highlightedUsers.push(person));
      }
      if (this._highlightedUsers) {
        this.highlightSelectedPeople(this._highlightedUsers);
      }
      return;
    }

    this.clearHighlighted();

    if (!this.flyout.isOpen) {
      return;
    }

    const input = event.target as HTMLInputElement;

    if (event.key === 'ArrowUp' || event.key === 'ArrowDown') {
      this.handleArrowSelection(event);
      if (input.value.length > 0) {
        event.preventDefault();
      }
    }

    if (event.code === 'Enter') {
      if (!event.shiftKey && this._foundPeople) {
        event.preventDefault();
        event.stopPropagation();

        const foundPerson = this._foundPeople[this._arrowSelectionCount];
        if (foundPerson) {
          this.addPerson(foundPerson);
          this.hideFlyout();
          this.input.value = '';
        }
      } else if (this.allowAnyEmail) {
        this.handleAnyEmail();
      }
    }

    if (event.code === 'Escape') {
      event.stopPropagation();
    }

    if (event.code === 'Tab') {
      this.hideFlyout();
    }

    if (event.code === 'Comma' || event.code === 'Semicolon') {
      if (this.allowAnyEmail) {
        event.preventDefault();
        event.stopPropagation();
        this.userInput = input.value;
        this.handleAnyEmail();
      }
    }
  };

  /**
   * Gets the text of the highlighed people and writes it to the clipboard
   */
  private async writeHighlightedText() {
    const copyText = [];
    for (const element of this._highlightedUsers) {
      // eslint-disable-next-line @typescript-eslint/dot-notation
      const { id, displayName, mail, userPrincipalName, scoredEmailAddresses } = element['_personDetails'] as Person &
        User;
      let emailAddress: string;
      if (scoredEmailAddresses && scoredEmailAddresses.length > 0) {
        emailAddress = scoredEmailAddresses.pop().address;
      } else {
        emailAddress = userPrincipalName || mail;
      }

      copyText.push({ id, displayName, email: emailAddress });
    }
    let copiedTextStr = '';
    if (copyText.length > 0) {
      copiedTextStr = JSON.stringify(copyText);
    }

    await navigator.clipboard.writeText(copiedTextStr);
  }

  /**
   * Handles the cut event when it is fired
   */
  private handleCut = () => {
    this.writeHighlightedText().then(
      () => {
        this.removeHighlightedOnCut();
      },
      () => {
        // intentionally left blank
      }
    );
  };

  /**
   * Handles the copy event when it is fired
   */
  private handleCopy = () => {
    void this.writeHighlightedText();
  };

  /**
   * Parses the copied people text and adds them when you paste
   */
  private handlePaste = () => {
    navigator.clipboard.readText().then(
      copiedText => {
        if (copiedText) {
          try {
            const people: IDynamicPerson[] = JSON.parse(copiedText) as IDynamicPerson[];
            if (people && people.length > 0) {
              for (const person of people) {
                this.addPerson(person);
              }
            }
          } catch (error) {
            if (error instanceof SyntaxError) {
              const delimiters = [',', ';'];
              let listOfUsers: string[];
              try {
                for (const delimiter of delimiters) {
                  listOfUsers = copiedText.split(delimiter);
                  if (listOfUsers.length > 1) {
                    this.hideFlyout();
                    void this.selectUsersById(listOfUsers);
                    break;
                  }
                }
                // eslint-disable-next-line no-empty
              } catch (_) {}
            }
          }
        }
      },
      // eslint-disable-next-line @typescript-eslint/no-unused-vars
      error => {
        // 'navigator.clipboard.readText is not a function' error is thrown in Mozilla
        // more information here https://developer.mozilla.org/en-US/docs/Web/API/Clipboard/readText#browser_compatibility
        // Firefox only supports reading the clipboard in browser extensions,
        // using the "clipboardRead" extension permission.
      }
    );
  };

  /**
   * Removes only the highlighted elements from the peoplePicker during cut operations.
   */
  private removeHighlightedOnCut() {
    this.selectedPeople = this.selectedPeople.splice(0, this.selectedPeople.length - this._highlightedUsers.length);
    this._highlightedUsers = [];
    this._currentHighlightedUserPos = 0;
    void this.loadState();
    this.hideFlyout();
    this.fireCustomEvent('selectionChanged', this.selectedPeople);
  }
  /**
   * Changes the color class to show which people are selected for copy/cut-paste
   *
   * @param people list of selected people classes
   */
  private highlightSelectedPeople(people: Element[]) {
    for (const person of people) {
      const parentElement = person.parentElement;
      parentElement.setAttribute('class', 'selected-list__person-wrapper-highlighted');

      const personNodes = Array.from(parentElement.getElementsByClassName('selected-list__person-wrapper__person'));
      if (personNodes && personNodes.length > 0) {
        const personNode = personNodes.pop();
        personNode.setAttribute('class', 'selected-list__person-wrapper-highlighted__person');
      }

      const gradientNodes = Array.from(
        parentElement.getElementsByClassName('selected-list__person-wrapper__overflow__gradient')
      );
      if (gradientNodes && gradientNodes.length > 0) {
        const gradientNode = gradientNodes.pop();
        gradientNode.setAttribute('class', 'selected-list__person-wrapper-highlighted__overflow__gradient');
      }

      const closeIconNodes = Array.from(
        parentElement.getElementsByClassName('selected-list__person-wrapper__overflow__close-icon')
      );
      if (closeIconNodes && closeIconNodes.length > 0) {
        const closeIconNode = closeIconNodes.pop();
        closeIconNode.setAttribute('class', 'selected-list__person-wrapper-highlighted__overflow__close-icon');
      }
    }
  }

  /**
   * Defaults the people class back to the normal view
   */
  private clearHighlighted(node?: Element) {
    if (node) {
      this.clearNodeHighlights(node);
    } else {
      for (const person of this._highlightedUsers) {
        const parentElement = person.parentElement;
        if (parentElement) {
          this.clearNodeHighlights(parentElement);
        }
      }
      this._highlightedUsers = [];
      this._currentHighlightedUserPos = 0;
    }
  }

  /**
   * Returns the original classes of a highlighted person element
   *
   * @param node a highlighted node element
   */
  private clearNodeHighlights(node: Element) {
    node.setAttribute('class', 'selected-list__person-wrapper');

    const personNodes = Array.from(node.getElementsByClassName('selected-list__person-wrapper-highlighted__person'));
    if (personNodes && personNodes.length > 0) {
      const personNode = personNodes.pop();
      personNode.setAttribute('class', 'selected-list__person-wrapper__person');
    }

    const gradientNodes = Array.from(
      node.getElementsByClassName('selected-list__person-wrapper-highlighted__overflow__gradient')
    );
    if (gradientNodes && gradientNodes.length > 0) {
      const gradientNode = gradientNodes.pop();
      gradientNode.setAttribute('class', 'selected-list__person-wrapper__overflow__gradient');
    }

    const closeIconNodes = Array.from(
      node.getElementsByClassName('selected-list__person-wrapper-highlighted__overflow__close-icon')
    );
    if (closeIconNodes && closeIconNodes.length > 0) {
      const closeIconNode = closeIconNodes.pop();
      closeIconNode.setAttribute('class', 'selected-list__person-wrapper__overflow__close-icon');
    }
  }

  /**
   * Tracks user key selection for arrow key selection of people
   *
   * @param event - tracks user key selection
   */
  private handleArrowSelection(event?: KeyboardEvent): void {
    const peopleList = this.renderRoot.querySelector('.people-list');

    if (peopleList && peopleList.children.length) {
      if (event) {
        // update arrow count
        if (event.key === 'ArrowUp') {
          if (this._arrowSelectionCount === -1) {
            this._arrowSelectionCount = 0;
          } else {
            this._arrowSelectionCount =
              (this._arrowSelectionCount - 1 + peopleList.children.length) % peopleList.children.length;
          }
        }
        if (event.key === 'ArrowDown') {
          if (this._arrowSelectionCount === -1) {
            this._arrowSelectionCount = 0;
          } else {
            this._arrowSelectionCount = (this._arrowSelectionCount + 1) % peopleList.children.length;
          }
        }
      }

      // reset background color
      // reset aria-selected to false
      for (const el of peopleList.children) {
        el.classList.remove('focused');
        el.setAttribute('aria-selected', 'false');
      }

      // set selected background
      // set aria-selected to true
      const focusedItem = peopleList.children[this._arrowSelectionCount] as HTMLElement;

      if (focusedItem) {
        focusedItem.classList.add('focused');
        focusedItem.scrollIntoView({ behavior: 'smooth', block: 'nearest', inline: 'nearest' });
        focusedItem.setAttribute('aria-selected', 'true');
        this.input.setAttribute('aria-activedescendant', peopleList.children[this._arrowSelectionCount].id);
      }
    }
  }

  /**
   * Filters people searched from already selected people
   *
   * @param people - array of people returned from query to Graph
   */
  private filterPeople(people: IDynamicPerson[]): IDynamicPerson[] {
    // check if people need to be updated
    // ensuring people list is displayed
    // find ids from selected people
    const uniquePeople: IDynamicPerson[] = [];
    if (people && people.length > 0) {
      people = people.filter(person => person);
      const idFilter = this.selectedPeople.map(el => {
        return el.id ? el.id : el.displayName;
      });

      // filter id's
      const filtered = people.filter((person: IDynamicPerson) => {
        if (person?.id) {
          return idFilter.indexOf(person.id) === -1;
        } else {
          return idFilter.indexOf(person?.displayName) === -1;
        }
      });

      // remove duplicates
      const dupsSet: Set<string> = new Set();
      for (const d of filtered) {
        const person = JSON.stringify(d);
        dupsSet.add(person);
      }

      dupsSet.forEach((person: string) => {
        const p: IDynamicPerson = JSON.parse(person) as IDynamicPerson;
        uniquePeople.push(p);
      });
    }
    return uniquePeople;
  }

  // stop propagating wheel event to flyout so mouse scrolling works
  private handleSectionScroll(e: WheelEvent) {
    const target = this.renderRoot.querySelector('.flyout-root');
    if (target) {
      if (
        !(e.deltaY < 0 && target.scrollTop === 0) &&
        !(e.deltaY > 0 && target.clientHeight + target.scrollTop >= target.scrollHeight - 1)
      ) {
        e.stopPropagation();
      }
    }
  }
}<|MERGE_RESOLUTION|>--- conflicted
+++ resolved
@@ -968,23 +968,6 @@
         id="suggestions-list"
         aria-label="${this.strings.suggestedContacts}"
         class="people-list"
-<<<<<<< HEAD
-        role="listbox">
-          ${repeat(
-            filteredPeople,
-            person => person.id,
-            person => html`
-              <li
-              id="${person.id}"
-              aria-label=" ${this.strings.suggestedContact} ${person.displayName}"
-              class="list-person"
-              role="option"
-              @click="${e => this.handleSuggestionClick(person)}">
-                ${this.renderPersonResult(person)}
-              </li>
-            `
-          )}
-=======
         role="listbox"
         aria-live="polite"
       >
@@ -1004,7 +987,6 @@
              `;
            }
          )}
->>>>>>> aafdc5ec
        </ul>
      `;
   }
