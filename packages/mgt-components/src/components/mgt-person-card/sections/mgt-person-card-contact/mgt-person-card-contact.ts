--- conflicted
+++ resolved
@@ -82,41 +82,25 @@
   private _contactParts: Record<string, IContactPart> = {
     email: {
       icon: getSvg(SvgIcon.Email, '#605e5c'),
-<<<<<<< HEAD
-      onClick: () => this.sendEmail(),
-=======
       onClick: () => this.sendEmail(getEmailFromGraphEntity(this._person)),
->>>>>>> 731bba43
       showCompact: true,
       title: 'Email'
     },
     chat: {
       icon: getSvg(SvgIcon.Chat, '#605e5c'),
-<<<<<<< HEAD
-      onClick: () => this.sendChat(),
-=======
       onClick: () => this.sendChat(this._person?.userPrincipalName),
->>>>>>> 731bba43
       showCompact: false,
       title: 'Teams'
     },
     businessPhone: {
       icon: getSvg(SvgIcon.CellPhone, '#605e5c'),
-<<<<<<< HEAD
-      onClick: () => this.sendCall('businessPhone'),
-=======
       onClick: () => this.sendCall(this._person?.businessPhones?.length > 0 ? this._person.businessPhones[0] : null),
->>>>>>> 731bba43
       showCompact: true,
       title: 'Business Phone'
     },
     cellPhone: {
       icon: getSvg(SvgIcon.CellPhone, '#605e5c'),
-<<<<<<< HEAD
-      onClick: () => this.sendCall('cellPhone'),
-=======
       onClick: () => this.sendCall(this._person?.mobilePhone),
->>>>>>> 731bba43
       showCompact: true,
       title: 'Mobile Phone'
     },
