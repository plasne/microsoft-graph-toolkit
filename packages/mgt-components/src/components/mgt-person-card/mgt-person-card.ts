--- conflicted
+++ resolved
@@ -37,10 +37,6 @@
 
 import { fluentTabs, fluentTab, fluentTabPanel } from '@fluentui/web-components';
 import { registerFluentComponents } from '../../utils/FluentComponents';
-<<<<<<< HEAD
-import { Interface } from 'readline';
-=======
->>>>>>> 731bba43
 
 registerFluentComponents(fluentTabs, fluentTab, fluentTabPanel);
 
@@ -440,11 +436,7 @@
     if (firstTab) {
       firstTab.click();
     }
-<<<<<<< HEAD
-    this.state = historyState.state;
-=======
     this._cardState = historyState.state;
->>>>>>> 731bba43
     this._personDetails = historyState.state;
     this.personImage = historyState.personImage;
     this.loadSections();
@@ -543,17 +535,6 @@
       ? html`<div @keydown=${this.handleEndOfCard} aria-label=${this.strings.endOfCard} tabindex="0" id="end-of-container"></div>`
       : html``;
     return html`
-<<<<<<< HEAD
-       <div class="root" dir=${this.direction}>
-         <div class=${this._smallView ? 'small' : ''}>
-           ${navigationTemplate}
-           ${closeCardTemplate}
-           <div class="person-details-container">${personDetailsTemplate}</div>
-           <div class="expanded-details-container">${expandedDetailsTemplate}</div>
-           ${tabLocker}
-         </div>
-       </div>
-=======
       <div class="root" dir=${this.direction}>
         <div class=${this._smallView ? 'small' : ''}>
           ${navigationTemplate}
@@ -563,7 +544,6 @@
           ${tabLocker}
         </div>
       </div>
->>>>>>> 731bba43
      `;
   }
 
@@ -730,15 +710,6 @@
    */
   protected renderExpandedDetailsButton(): TemplateResult {
     return html`
-<<<<<<< HEAD
-       <div
-        class="expanded-details-button"
-        @click=${this.showExpandedDetails}
-        @keydown=${this.handleKeyDown}
-        tabindex=0>
-           ${getSvg(SvgIcon.ExpandDown)}
-       </div>
-=======
       <div
         class="expanded-details-button"
         @click=${this.showExpandedDetails}
@@ -747,7 +718,6 @@
       >
         ${getSvg(SvgIcon.ExpandDown)}
       </div>
->>>>>>> 731bba43
      `;
   }
 
@@ -783,17 +753,10 @@
         ${sectionNavTemplate}
       </div>
       <div
-<<<<<<< HEAD
         class="section-host ${this._smallView ? 'small' : ''}"
-        @wheel=${(e: WheelEvent) => this.handleSectionScroll(e)}
-        tabindex=0>
-      </div>
-=======
-        class="section-host ${this._smallView ? 'small' : ''} ${this._smallView ? 'small' : ''}"
         @wheel=${(e: WheelEvent) => this.handleSectionScroll(e)}
         tabindex=0
       ></div>
->>>>>>> 731bba43
     `;
   }
 
@@ -822,7 +785,6 @@
       return html`
         <fluent-tab
           id="${name}-Tab"
-<<<<<<< HEAD
           aria-label=${ariaLabel}
           class=${classes}
           slot="tab"
@@ -832,15 +794,6 @@
           ${section.renderIcon()}
         </fluent-tab>
        `;
-=======
-          class=${classes}
-          slot="tab"
-          @keyup="${() => this.updateCurrentSection(section)}"
-          @click=${() => this.updateCurrentSection(section)}>
-          ${section.renderIcon()}
-        </fluent-tab>
-        `;
->>>>>>> 731bba43
     });
 
     const additionalPanelTemplates = this.sections.map((section, i) => {
@@ -876,13 +829,8 @@
             <div class="overview-panel">${!this._currentSection ? this.renderOverviewSection() : null}</div>
           </fluent-tab-panel>
           ${additionalPanelTemplates}
-<<<<<<< HEAD
-       </fluent-tabs>
-     `;
-=======
         </fluent-tabs>
       `;
->>>>>>> 731bba43
   }
 
   /**
@@ -1002,10 +950,7 @@
         parent = parent.parentElement;
       }
 
-<<<<<<< HEAD
-=======
       // tslint:disable-next-line: no-string-literal
->>>>>>> 731bba43
       const parentPerson = (parent as MgtPerson).personDetails || parent['personDetailsInternal'];
 
       if (parent && parentPerson) {
@@ -1299,26 +1244,16 @@
     return person && person.personImage ? person.personImage : null;
   }
 
-<<<<<<< HEAD
-  @internalProperty() private hoverStates: Record<HoverStatesActions, boolean> = {
-    // t riggers a re-render when hovering on the CTA icons
-=======
   @state() private hoverStates: Record<HoverStatesActions, boolean> = {
     // triggers a re-render when hovering on the CTA icons
->>>>>>> 731bba43
     email: false,
     chat: false,
     video: false,
     call: false
   };
 
-<<<<<<< HEAD
-  private setHoveredState = (icon: string, state: boolean) => {
-    this.hoverStates[icon] = state;
-=======
   private setHoveredState = (icon: string, hoverState: boolean) => {
     this.hoverStates[icon] = hoverState;
->>>>>>> 731bba43
     this.hoverStates = { ...this.hoverStates };
   };
 
@@ -1344,12 +1279,7 @@
       tabs.click();
     }
     const panels = this.renderRoot.querySelectorAll('fluent-tab-panel');
-<<<<<<< HEAD
-    for (let i = 0; i < panels.length; i++) {
-      const target = panels[i] as HTMLElement;
-=======
     for (const target of panels) {
->>>>>>> 731bba43
       target.scrollTop = 0;
     }
     this._currentSection = section;
@@ -1358,12 +1288,7 @@
 
   private handleSectionScroll(e: WheelEvent) {
     const panels = this.renderRoot.querySelectorAll('fluent-tab-panel');
-<<<<<<< HEAD
-    for (let i = 0; i < panels.length; i++) {
-      const target = panels[i] as HTMLElement;
-=======
     for (const target of panels) {
->>>>>>> 731bba43
       if (target) {
         if (
           !(e.deltaY < 0 && target.scrollTop === 0) &&
@@ -1376,11 +1301,7 @@
   }
 
   private handleKeyDown(e: KeyboardEvent) {
-<<<<<<< HEAD
-    // e nter activates person-card
-=======
     // enter activates person-card
->>>>>>> 731bba43
     if (e) {
       if (e.code === 'Enter') {
         this.showExpandedDetails();
