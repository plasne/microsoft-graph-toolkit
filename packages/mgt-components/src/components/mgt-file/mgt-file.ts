--- conflicted
+++ resolved
@@ -27,11 +27,7 @@
   getUserInsightsDriveItemById
 } from '../../graph/graph.files';
 import { formatBytes, getRelativeDisplayDate } from '../../utils/Utils';
-<<<<<<< HEAD
-import { ViewType } from '../../graph/types';
-=======
 import { OfficeGraphInsightString, ViewType } from '../../graph/types';
->>>>>>> 2970a446
 import { getFileTypeIconUriByExtension } from '../../styles/fluent-icons';
 import { getSvg, SvgIcon } from '../../utils/SvgHelper';
 import { strings } from './strings';
@@ -112,178 +108,6 @@
   }
 
   /**
-<<<<<<< HEAD
-=======
-   * allows developer to provide site id for a file
-   *
-   * @type {string}
-   * @memberof MgtFile
-   */
-  @property({
-    attribute: 'site-id'
-  })
-  public get siteId(): string {
-    return this._siteId;
-  }
-  public set siteId(value: string) {
-    if (value === this._siteId) {
-      return;
-    }
-
-    this._siteId = value;
-    void this.requestStateUpdate();
-  }
-
-  /**
-   * allows developer to provide drive id for a file
-   *
-   * @type {string}
-   * @memberof MgtFile
-   */
-  @property({
-    attribute: 'drive-id'
-  })
-  public get driveId(): string {
-    return this._driveId;
-  }
-  public set driveId(value: string) {
-    if (value === this._driveId) {
-      return;
-    }
-
-    this._driveId = value;
-    void this.requestStateUpdate();
-  }
-
-  /**
-   * allows developer to provide group id for a file
-   *
-   * @type {string}
-   * @memberof MgtFile
-   */
-  @property({
-    attribute: 'group-id'
-  })
-  public get groupId(): string {
-    return this._groupId;
-  }
-  public set groupId(value: string) {
-    if (value === this._groupId) {
-      return;
-    }
-
-    this._groupId = value;
-    void this.requestStateUpdate();
-  }
-
-  /**
-   * allows developer to provide list id for a file
-   *
-   * @type {string}
-   * @memberof MgtFile
-   */
-  @property({
-    attribute: 'list-id'
-  })
-  public get listId(): string {
-    return this._listId;
-  }
-  public set listId(value: string) {
-    if (value === this._listId) {
-      return;
-    }
-
-    this._listId = value;
-    void this.requestStateUpdate();
-  }
-
-  /**
-   * allows developer to provide user id for a file
-   *
-   * @type {string}
-   * @memberof MgtFile
-   */
-  @property({
-    attribute: 'user-id'
-  })
-  public get userId(): string {
-    return this._userId;
-  }
-  public set userId(value: string) {
-    if (value === this._userId) {
-      return;
-    }
-
-    this._userId = value;
-    void this.requestStateUpdate();
-  }
-
-  /**
-   * allows developer to provide item id for a file
-   *
-   * @type {string}
-   * @memberof MgtFile
-   */
-  @property({
-    attribute: 'item-id'
-  })
-  public get itemId(): string {
-    return this._itemId;
-  }
-  public set itemId(value: string) {
-    if (value === this._itemId) {
-      return;
-    }
-
-    this._itemId = value;
-    void this.requestStateUpdate();
-  }
-
-  /**
-   * allows developer to provide item path for a file
-   *
-   * @type {string}
-   * @memberof MgtFile
-   */
-  @property({
-    attribute: 'item-path'
-  })
-  public get itemPath(): string {
-    return this._itemPath;
-  }
-  public set itemPath(value: string) {
-    if (value === this._itemPath) {
-      return;
-    }
-
-    this._itemPath = value;
-    void this.requestStateUpdate();
-  }
-
-  /**
-   * allows developer to provide insight type for a file
-   * can be trending, used, or shared
-   *
-   * @type {OfficeGraphInsightString}
-   * @memberof MgtFile
-   */
-  @property({
-    attribute: 'insight-type'
-  })
-  public get insightType(): OfficeGraphInsightString {
-    return this._insightType;
-  }
-  public set insightType(value: OfficeGraphInsightString) {
-    if (value === this._insightType) {
-      return;
-    }
-
-    this._insightType = value;
-    void this.requestStateUpdate();
-  }
-
-  /**
->>>>>>> 2970a446
    * allows developer to provide insight id for a file
    *
    * @type {string}
@@ -672,11 +496,6 @@
           let size = '0';
           if (driveItem.size) {
             size = formatBytes(driveItem.size);
-<<<<<<< HEAD
-          } else {
-            size = '0';
-=======
->>>>>>> 2970a446
           }
           text = `${this.strings.sizeSubtitle}: ${size}`;
           break;
