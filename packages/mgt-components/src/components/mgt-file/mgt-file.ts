/**
 * -------------------------------------------------------------------------------------------
 * Copyright (c) Microsoft Corporation.  All Rights Reserved.  Licensed under the MIT License.
 * See License in the project root for license information.
 * -------------------------------------------------------------------------------------------
 */

import { DriveItem } from '@microsoft/microsoft-graph-types';
import { html, TemplateResult } from 'lit';
import { property } from 'lit/decorators.js';
import { styles } from './mgt-file-css';
import { Providers, ProviderState, customElement } from '@microsoft/mgt-element';
import {
  getDriveItemById,
  getDriveItemByPath,
  getDriveItemByQuery,
  getGroupDriveItemById,
  getGroupDriveItemByPath,
  getListDriveItemById,
  getMyDriveItemById,
  getMyDriveItemByPath,
  getMyInsightsDriveItemById,
  getSiteDriveItemById,
  getSiteDriveItemByPath,
  getUserDriveItemById,
  getUserDriveItemByPath,
  getUserInsightsDriveItemById
} from '../../graph/graph.files';
import { formatBytes, getRelativeDisplayDate } from '../../utils/Utils';
import { OfficeGraphInsightString, ViewType } from '../../graph/types';
import { getFileTypeIconUriByExtension } from '../../styles/fluent-icons';
import { getSvg, SvgIcon } from '../../utils/SvgHelper';
import { strings } from './strings';
import { MgtFileBase } from './mgt-file-base';

/**
 * The File component is used to represent an individual file/folder from OneDrive or SharePoint by displaying information such as the file/folder name, an icon indicating the file type, and other properties such as the author, last modified date, or other details selected by the developer.
 *
 * @export
 * @class MgtFile
 * @extends {MgtTemplatedComponent}
 *
 * @cssprop --file-type-icon-height - {Length} file type icon height. Default value is 28px.
 * @cssprop --file-border - {String} file item border style. Default value is "1px solid transparent".
 * @cssprop --file-border-radius - {String} the border radius of the file component. Default value is 4px.
 * @cssprop --file-box-shadow - {String} the box-shadow of the component. Default value is none.
 * @cssprop --file-background-color - {Color} the background-color of the component.
 * @cssprop --file-background-color-focus - {Color} the background-color of the component on focus.
 * @cssprop --file-background-color-hover - {Color} the background-color of the component on hover.
 * @cssprop --file-padding - {String} the padding around the file component. Default value is 0px.
 * @cssprop --file-padding-inline-start - {Length} the padding between file icon and file details. Default value is 14px.
 * @cssprop --file-margin - {String} the margin around the file component. Default value is 0px.
 * @cssprop --file-line1-font-size - {Length} the first line text font size. Default value is 12px.
 * @cssprop --file-line1-font-weight - {Length} the first line text font weight. Default value is 400.
 * @cssprop --file-line1-color - {Color} the first line text color.
 * @cssprop --file-line1-text-transform - {String} the first line text text transform. Default value is initial.
 * @cssprop --file-line2-font-size - {Length} the second line text font size. Default value is 12px.
 * @cssprop --file-line2-font-weight - {Length} the second line text font weight. Default value is 400.
 * @cssprop --file-line2-color - {Color} the second line text color.
 * @cssprop --file-line2-text-transform - {String} the second line text text transform. Default value is initial.
 * @cssprop --file-line3-font-size - {Length} the third line text font size. Default value is 12px.
 * @cssprop --file-line3-font-weight - {Length} the third line text font weight. Default value is 400.
 * @cssprop --file-line3-color - {Color} the third line text color.
 * @cssprop --file-line3-text-transform - {String} the third line text text transform. Default value is 400.
 */

@customElement('file')
<<<<<<< HEAD
// @customElement('mgt-file')
export class MgtFile extends MgtFileBase {
=======
export class MgtFile extends MgtTemplatedComponent {
>>>>>>> 511e05b9
  /**
   * Array of styles to apply to the element. The styles should be defined
   * using the `css` tag function.
   */
  static get styles() {
    return styles;
  }

  /**
   * Strings to be used in the component
   *
   * @readonly
   * @protected
   * @memberof MgtFile
   */
  protected get strings() {
    return strings;
  }

  /**
   * allows developer to provide query for a file
   *
   * @type {string}
   * @memberof MgtFile
   */
  @property({
    attribute: 'file-query'
  })
  public get fileQuery(): string {
    return this._fileQuery;
  }
  public set fileQuery(value: string) {
    if (value === this._fileQuery) {
      return;
    }

    this._fileQuery = value;
    void this.requestStateUpdate();
  }

  /**
   * allows developer to provide insight id for a file
   *
   * @type {string}
   * @memberof MgtFile
   */
  @property({
    attribute: 'insight-id'
  })
  public get insightId(): string {
    return this._insightId;
  }
  public set insightId(value: string) {
    if (value === this._insightId) {
      return;
    }

    this._insightId = value;
    void this.requestStateUpdate();
  }

  /**
   * allows developer to provide DriveItem object
   *
   * @type {MicrosoftGraph.DriveItem}
   * @memberof MgtFile
   */
  @property({
    type: Object
  })
  public get fileDetails(): DriveItem {
    return this._fileDetails;
  }
  public set fileDetails(value: DriveItem) {
    if (value === this._fileDetails) {
      return;
    }

    this._fileDetails = value;
    void this.requestStateUpdate();
  }

  /**
   * allows developer to provide file type icon url
   *
   * @type {string}
   * @memberof MgtFile
   */
  @property({
    attribute: 'file-icon'
  })
  public get fileIcon(): string {
    return this._fileIcon;
  }
  public set fileIcon(value: string) {
    if (value === this._fileIcon) {
      return;
    }

    this._fileIcon = value;
    void this.requestStateUpdate();
  }

  /**
   * object containing Graph details on item
   *
   * @type {MicrosoftGraph.DriveItem}
   * @memberof MgtFile
   */
  @property({ type: Object })
  public driveItem: DriveItem;

  /**
   * Sets the property of the file to use for the first line of text.
   * Default is file name
   *
   * @type {string}
   * @memberof MgtFile
   */
  @property({ attribute: 'line1-property' }) public line1Property: string;

  /**
   * Sets the property of the file to use for the second line of text.
   * Default is last modified date time
   *
   * @type {string}
   * @memberof MgtFile
   */
  @property({ attribute: 'line2-property' }) public line2Property: string;

  /**
   * Sets the property of the file to use for the second line of text.
   * Default is file size
   *
   * @type {string}
   * @memberof MgtFile
   */
  @property({ attribute: 'line3-property' }) public line3Property: string;

  /**
   * Sets what data to be rendered (file icon only, oneLine, twoLines threeLines).
   * Default is 'threeLines'.
   *
   * @type {ViewType}
   * @memberof MgtFile
   */
  @property({
    attribute: 'view',
    converter: value => {
      if (!value || value.length === 0) {
        return ViewType.threelines;
      }

      value = value.toLowerCase();

      if (typeof ViewType[value] === 'undefined') {
        return ViewType.threelines;
      } else {
        return ViewType[value] as ViewType;
      }
    }
  })
  public view: ViewType;

  /**
   * Get the scopes required for file
   *
   * @static
   * @return {*}  {string[]}
   * @memberof MgtFile
   */
  public static get requiredScopes(): string[] {
    return [...new Set(['files.read', 'files.read.all', 'sites.read.all'])];
  }

  private _fileQuery: string;
  private _insightId: string;
  private _fileDetails: DriveItem;
  private _fileIcon: string;

  constructor() {
    super();
    this.line1Property = 'name';
    this.line2Property = 'lastModifiedDateTime';
    this.line3Property = 'size';
    this.view = ViewType.threelines;
  }

  /**
   * Renders the file component
   */
  public render() {
    if (!this.driveItem && this.isLoadingState) {
      return this.renderLoading();
    }

    if (!this.driveItem) {
      return this.renderNoData();
    }

    const file = this.driveItem;
    let fileTemplate = this.renderTemplate('default', { file });
    if (!fileTemplate) {
      const fileDetailsTemplate: TemplateResult = this.renderDetails(file);
      const fileTypeIconTemplate: TemplateResult = this.renderFileTypeIcon();

      fileTemplate = html`
        <div class="item">
          ${fileTypeIconTemplate} ${fileDetailsTemplate}
        </div>`;
    }

    return fileTemplate;
  }

  /**
   * Render the loading state
   *
   * @protected
   * @returns {TemplateResult}
   * @memberof MgtFile
   */
  protected renderLoading(): TemplateResult {
    return this.renderTemplate('loading', null) || html``;
  }

  /**
   * Render the state when no data is available
   *
   * @protected
   * @returns {TemplateResult}
   * @memberof MgtFile
   */
  protected renderNoData(): TemplateResult {
    return this.renderTemplate('no-data', null) || html``;
  }

  /**
   * Render the file type icon
   *
   * @protected
   * @param {string} [iconSrc]
   * @memberof MgtFile
   */
  protected renderFileTypeIcon(): TemplateResult {
    if (!this.fileIcon && !this.driveItem.name) {
      return html``;
    }

    let fileIconSrc;

    if (this.fileIcon) {
      fileIconSrc = this.fileIcon;
    } else {
      // get file type extension from file name
      const re = /(?:\.([^.]+))?$/;
      const fileType =
        this.driveItem.package === undefined && this.driveItem.folder === undefined
          ? re.exec(this.driveItem.name)[1]
            ? re.exec(this.driveItem.name)[1].toLowerCase()
            : this.driveItem.size
            ? 'null'
            : 'folder'
          : this.driveItem.package !== undefined
          ? this.driveItem.package.type === 'oneNote'
            ? 'onetoc'
            : 'folder'
          : 'folder';
      fileIconSrc = getFileTypeIconUriByExtension(fileType, 48, 'svg');
    }

    return html`
      <div class="item__file-type-icon">
        ${
          fileIconSrc
            ? html`
              <img src=${fileIconSrc} alt="File icon" />
            `
            : html`
              ${getSvg(SvgIcon.File)}
            `
        }
      </div>
    `;
  }

  /**
   * Render the file details
   *
   * @protected
   * @param {MicrosoftGraph.DriveItem} [driveItem]
   * @memberof MgtFile
   */
  protected renderDetails(driveItem: DriveItem): TemplateResult {
    if (!driveItem || this.view === ViewType.image) {
      return html``;
    }

    const details: TemplateResult[] = [];

    if (this.view > ViewType.image) {
      const text = this.getTextFromProperty(driveItem, this.line1Property);
      if (text) {
        details.push(html`
          <div class="line1" aria-label="${text}">${text}</div>
        `);
      }
    }

    if (this.view > ViewType.oneline) {
      const text = this.getTextFromProperty(driveItem, this.line2Property);
      if (text) {
        details.push(html`
          <div class="line2" aria-label="${text}">${text}</div>
        `);
      }
    }

    if (this.view > ViewType.twolines) {
      const text = this.getTextFromProperty(driveItem, this.line3Property);
      if (text) {
        details.push(html`
          <div class="line3" aria-label="${text}">${text}</div>
        `);
      }
    }

    return html`
      <div class="item__details">
        ${details}
      </div>
    `;
  }

  /**
   * load state into the component.
   *
   * @protected
   * @returns
   * @memberof MgtFile
   */
  protected async loadState() {
    if (this.fileDetails) {
      this.driveItem = this.fileDetails;
      return;
    }

    const provider = Providers.globalProvider;
    if (!provider || provider.state === ProviderState.Loading) {
      return;
    }

    if (provider.state === ProviderState.SignedOut) {
      this.driveItem = null;
      return;
    }

    const graph = provider.graph.forComponent(this);
    let driveItem: DriveItem;

    // evaluate to true when only item-id or item-path is provided
    const getFromMyDrive = !this.driveId && !this.siteId && !this.groupId && !this.listId && !this.userId;

    if (
      // return null when a combination of provided properties are required
      (this.driveId && !this.itemId && !this.itemPath) ||
      (this.siteId && !this.itemId && !this.itemPath) ||
      (this.groupId && !this.itemId && !this.itemPath) ||
      (this.listId && !this.siteId && !this.itemId) ||
      (this.insightType && !this.insightId) ||
      (this.userId && !this.itemId && !this.itemPath && !this.insightType && !this.insightId)
    ) {
      driveItem = null;
    } else if (this.fileQuery) {
      driveItem = await getDriveItemByQuery(graph, this.fileQuery);
    } else if (this.itemId && getFromMyDrive) {
      driveItem = await getMyDriveItemById(graph, this.itemId);
    } else if (this.itemPath && getFromMyDrive) {
      driveItem = await getMyDriveItemByPath(graph, this.itemPath);
    } else if (this.userId) {
      if (this.itemId) {
        driveItem = await getUserDriveItemById(graph, this.userId, this.itemId);
      } else if (this.itemPath) {
        driveItem = await getUserDriveItemByPath(graph, this.userId, this.itemPath);
      } else if (this.insightType && this.insightId) {
        driveItem = await getUserInsightsDriveItemById(graph, this.userId, this.insightType, this.insightId);
      }
    } else if (this.driveId) {
      if (this.itemId) {
        driveItem = await getDriveItemById(graph, this.driveId, this.itemId);
      } else if (this.itemPath) {
        driveItem = await getDriveItemByPath(graph, this.driveId, this.itemPath);
      }
    } else if (this.siteId && !this.listId) {
      if (this.itemId) {
        driveItem = await getSiteDriveItemById(graph, this.siteId, this.itemId);
      } else if (this.itemPath) {
        driveItem = await getSiteDriveItemByPath(graph, this.siteId, this.itemPath);
      }
    } else if (this.listId) {
      driveItem = await getListDriveItemById(graph, this.siteId, this.listId, this.itemId);
    } else if (this.groupId) {
      if (this.itemId) {
        driveItem = await getGroupDriveItemById(graph, this.groupId, this.itemId);
      } else if (this.itemPath) {
        driveItem = await getGroupDriveItemByPath(graph, this.groupId, this.itemPath);
      }
    } else if (this.insightType && !this.userId) {
      driveItem = await getMyInsightsDriveItemById(graph, this.insightType, this.insightId);
    }

    this.driveItem = driveItem;
  }

  private getTextFromProperty(driveItem: DriveItem, properties: string): string {
    if (!properties || properties.length === 0) {
      return null;
    }

    const propertyList = properties.trim().split(',');
    let text: string;
    let i = 0;

    while (!text && i < propertyList.length) {
      const current = propertyList[i].trim();
      switch (current) {
        case 'size': {
          // convert size to kb, mb, gb
          let size = '0';
          if (driveItem.size) {
            size = formatBytes(driveItem.size);
          }
          text = `${this.strings.sizeSubtitle}: ${size}`;
          break;
        }
        case 'lastModifiedDateTime': {
          // convert date time
          let relativeDateString: string;
          let lastModifiedString: string;
          if (driveItem.lastModifiedDateTime) {
            const lastModifiedDateTime = new Date(driveItem.lastModifiedDateTime);
            relativeDateString = getRelativeDisplayDate(lastModifiedDateTime);
            lastModifiedString = `${this.strings.modifiedSubtitle} ${relativeDateString}`;
          } else {
            lastModifiedString = '';
          }
          text = lastModifiedString;
          break;
        }
        default:
          text = driveItem[current] as string;
      }
      i++;
    }

    return text;
  }
}<|MERGE_RESOLUTION|>--- conflicted
+++ resolved
@@ -9,7 +9,7 @@
 import { html, TemplateResult } from 'lit';
 import { property } from 'lit/decorators.js';
 import { styles } from './mgt-file-css';
-import { Providers, ProviderState, customElement } from '@microsoft/mgt-element';
+import { Providers, ProviderState, customElement, MgtTemplatedComponent } from '@microsoft/mgt-element';
 import {
   getDriveItemById,
   getDriveItemByPath,
@@ -65,12 +65,7 @@
  */
 
 @customElement('file')
-<<<<<<< HEAD
-// @customElement('mgt-file')
-export class MgtFile extends MgtFileBase {
-=======
 export class MgtFile extends MgtTemplatedComponent {
->>>>>>> 511e05b9
   /**
    * Array of styles to apply to the element. The styles should be defined
    * using the `css` tag function.
