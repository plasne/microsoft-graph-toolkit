--- conflicted
+++ resolved
@@ -42,23 +42,14 @@
 $line4-font-size: var(--line4-font-size, var(--email-font-size, #{$ms-font-size-s}));
 $line4-font-weight: var(--line4-font-weight, 400);
 $line4-text-transform: var(--line4-text-transform, #{$text-transform});
-<<<<<<< HEAD
+
+$focus-offset: var(--focus-offset, 11px);
 
 $details-spacing: --details-spacing;
 $details-cta-spacing: --details-cta-spacing;
 
 $user-presence-margin-offset: --user-presence-margin-offset;
 
-=======
-
-$focus-offset: var(--focus-offset, 11px);
-
-$details-spacing: --details-spacing;
-$details-cta-spacing: --details-cta-spacing;
-
-$user-presence-margin-offset: --user-presence-margin-offset;
-
->>>>>>> 731bba43
 $person-flex-direction: --person-flex-direction;
 $presence-color-online: #13a10e;
 $presence-color-dnd: #c50f1f;
@@ -78,12 +69,9 @@
 :host {
   display: block;
   font-family: $font-family;
-<<<<<<< HEAD
-=======
   :focus-visible {
     outline-offset: $focus-offset;
   }
->>>>>>> 731bba43
 }
 
 :host .root {
@@ -313,8 +301,6 @@
         top: calc(#{$avatar-size-s} - 8px);
         width: 6px;
         height: 6px;
-<<<<<<< HEAD
-=======
 
         &__people {
           left: calc(#{$avatar-size-s} - 6px);
@@ -322,7 +308,6 @@
           width: 6px;
           height: 6px;
         }
->>>>>>> 731bba43
 
         .presence-basic {
           width: 2px;
@@ -334,8 +319,6 @@
           & .presence-oof-offline svg {
             width: calc(#{$avatar-size-s} * 0.14);
             margin-left: calc(#{$avatar-size-s} * 0.07 - 2px);
-<<<<<<< HEAD
-=======
           }
         }
 
@@ -417,89 +400,6 @@
           & .presence-oof-offline svg {
             width: calc(#{$avatar-size-4-lines} * 0.14);
             margin-left: calc(#{$avatar-size-4-lines} * 0.07 - 2px);
->>>>>>> 731bba43
-          }
-        }
-
-        .presence-offline::before,
-        .presence-available::before,
-        .presence-oof-available::before,
-        .presence-away::before,
-        .presence-oof-away::before,
-        .presence-dnd::before,
-        .presence-oof-dnd::before,
-        .presence-oof-offline::before {
-<<<<<<< HEAD
-          margin-left: calc(#{$avatar-size-s} * 0.07 - 2px);
-        }
-      }
-    }
-
-    &.threeLines {
-      width: $avatar-size-3-lines;
-      height: $avatar-size-3-lines;
-
-      & .initials-text,
-      & .contact-icon {
-        font-size: calc(#{$avatar-size-3-lines} * 0.4);
-      }
-      .user-presence {
-        left: calc(var(--avatar-size-3-lines, var(--avatar-size, 56px)) - 18px);
-        top: calc(var(--avatar-size-3-lines, var(--avatar-size, 56px)) - 18px);
-        width: 16px;
-        height: 16px;
-
-        .presence-basic {
-          width: 12px;
-          height: 12px;
-          border-radius: 50%;
-          padding: 0px;
-          font-size: calc(#{$avatar-size-3-lines} * 0.14);
-
-          & .presence-oof-offline svg {
-            width: calc(#{$avatar-size-3-lines} * 0.14);
-            margin-left: calc(#{$avatar-size-3-lines} * 0.07 - 2px);
-          }
-        }
-
-        .presence-offline::before,
-        .presence-available::before,
-        .presence-oof-available::before,
-        .presence-away::before,
-        .presence-oof-away::before,
-        .presence-dnd::before,
-        .presence-oof-dnd::before,
-        .presence-oof-offline::before {
-          margin-left: calc(#{$avatar-size-3-lines} * 0.07 - var(--user-presence-margin-offset, 2px));
-        }
-      }
-    }
-
-    &.fourLines,
-    &.vertical {
-      width: $avatar-size-4-lines;
-      height: $avatar-size-4-lines;
-
-      & .initials-text,
-      & .contact-icon {
-        font-size: calc(#{$avatar-size-4-lines} * 0.4);
-      }
-      .user-presence {
-        left: calc(var(--avatar-size-4-lines, var(--avatar-size, 72px)) - 22px);
-        top: calc(var(--avatar-size-4-lines, var(--avatar-size, 72px)) - 22px);
-        width: 20px;
-        height: 20px;
-
-        .presence-basic {
-          width: 16px;
-          height: 16px;
-          border-radius: 50%;
-          padding: 0px;
-          font-size: calc(#{$avatar-size-4-lines} * 0.14);
-
-          & .presence-oof-offline svg {
-            width: calc(#{$avatar-size-4-lines} * 0.14);
-            margin-left: calc(#{$avatar-size-4-lines} * 0.07 - 2px);
           }
         }
 
@@ -516,13 +416,6 @@
       }
     }
 
-=======
-          margin-left: calc(#{$avatar-size-4-lines} * 0.07 - 2px);
-        }
-      }
-    }
-
->>>>>>> 731bba43
     &.vertical {
       margin-left: auto;
       margin-right: auto;
@@ -673,10 +566,7 @@
 
     &.vertical {
       text-align: center;
-<<<<<<< HEAD
-=======
       align-items: center;
->>>>>>> 731bba43
       margin: var($details-spacing, 7px 0px 0px 0px);
 
       &.small {
@@ -710,10 +600,7 @@
       font-weight: $line1-font-weight;
       text-transform: $text-transform;
       line-height: $line1-line-height;
-<<<<<<< HEAD
-=======
       width: fit-content;
->>>>>>> 731bba43
     }
 
     .line2 {
