/**
 * -------------------------------------------------------------------------------------------
 * Copyright (c) Microsoft Corporation.  All Rights Reserved.  Licensed under the MIT License.
 * See License in the project root for license information.
 * -------------------------------------------------------------------------------------------
 */

@import '../../../../../node_modules/office-ui-fabric-core/dist/sass/References';
@import '../../styles/shared-styles';
@import './mgt-person.theme';

$person-background-border-radius: var(--person-border-radius, 4px);

// avatar sizes: 16,20,24,28,32,36,40,48,56,64,72,96,120,128
$person-avatar-size: var(--person-avatar-size, 24px);
$person-avatar-size-small: var(--person-avatar-size-small, 24px);
$person-avatar-size-2-lines: var(--person-avatar-size-2-lines, 40px);
$person-avatar-size-3-lines: var(--person-avatar-size-3-lines, 56px);
$person-avatar-size-4-lines: var(--person-avatar-size-4-lines, 72px);
$person-avatar-size-vertical: var(--person-avatar-size-vertical, 72px);
$person-avatar-border: var(--person-avatar-border, none);
$person-avatar-border-radius: var(--person-avatar-border-radius, 50%);
$person-details-left-spacing: var(--person-details-left-spacing, 12px);
$person-details-bottom-spacing: var(--person-details-bottom-spacing, 0);
$person-avatar-top-spacing: var(--person-avatar-top-spacing, 0);
$person-line1-font-size: var(--person-line1-font-size, #{ms-font-size-14});
$person-line1-font-weight: var(--person-line1-font-weight, 600);
$person-line1-text-transform: var(--person-line1-text-transform, inherit);
$person-line1-text-line-height: var(--person-line1-text-line-height, 20px);
$person-line2-font-size: var(--person-line2-font-size, var(--email-font-size, #{ms-font-size-12}));
$person-line2-font-weight: var(--person-line2-font-weight, 400);
$person-line2-text-transform: var(--person-line2-text-transform, inherit);
$person-line2-text-line-height: var(--person-line2-text-line-height, 16px);
$person-line3-font-size: var(--person-line3-font-size, var(--email-font-size, #{ms-font-size-12}));
$person-line3-font-weight: var(--person-line3-font-weight, 400);
$person-line3-text-transform: var(--person-line3-text-transform, inherit);
$person-line3-text-line-height: var(--person-line3-text-line-height, 16px);
$person-line4-font-size: var(--person-line4-font-size, var(--email-font-size, #{ms-font-size-12}));
$person-line4-font-weight: var(--person-line4-font-weight, 400);
$person-line4-text-transform: var(--person-line4-text-transform, inherit);
$person-line4-text-line-height: var(--person-line4-text-line-height, 16px);

:host {
  font-size: var(--default-font-size);
  font-family: var(--default-font-family);

  mgt-flyout {
    [slot='anchor'] {
      display: flex;

      &.vertical {
        flex-direction: column;
        justify-content: center;
        align-items: center;
<<<<<<< HEAD
        margin-inline-start: 0px;
        --person-avatar-size: #{$person-avatar-size-vertical};
=======
        margin-inline-start: 0;

        --person-avatar-size: 72px;
>>>>>>> 78ee5431
      }
    }
  }

  .person-root,
  mgt-person .person-root {
    display: flex;
    flex-direction: row;
    align-items: center;
    background-color: $person-background-color;
    border-radius: $person-background-border-radius;

    &.small {
      --person-avatar-size: #{$person-avatar-size-small};
    }

    &.noline,
    &.oneline {
      .presence-basic {
        border-width: 1px;
        position: relative;
        bottom: calc(#{$person-avatar-size} * 0.12 - 4px);
      }
    }

    &.twolines {
      --person-avatar-size: #{$person-avatar-size-2-lines};
    }

    &.threelines,
    &.large {
      --person-avatar-size: #{$person-avatar-size-3-lines};
    }

    &.fourlines {
      --person-avatar-size: #{$person-avatar-size-4-lines};
    }

    &.vertical {
      flex-direction: column;
      justify-content: center;
      align-items: center;
<<<<<<< HEAD
      --person-avatar-size: #{$person-avatar-size-vertical};
=======

      --person-avatar-size: 72px;
>>>>>>> 78ee5431
    }

    .avatar-wrapper {
      width: $person-avatar-size;
      height: $person-avatar-size;
      position: relative;
      box-sizing: border-box;

      img,
      .initials,
      .contact-icon {
        height: 100%;
        border: $person-avatar-border;
        border-radius: $person-avatar-border-radius;
        margin-block-start: $person-avatar-top-spacing;
      }

      .initials,
      .contact-icon {
        display: flex;
        justify-content: center;
        align-items: center;
        font-size: calc(#{$person-avatar-size} * 0.4);
        font-weight: 400;
        background: $person-initials-background-color;
        color: $person-initials-text-color;
      }

      .presence-wrapper {
        bottom: var(--person-presence-wrapper-bottom, 0);
        right: 0;
        position: absolute;
        border-radius: 50%;
        background-color: var(--neutral-layer-1);
        border: 1px solid var(--neutral-layer-1);

        svg {
          display: flex;
          width: calc(#{$person-avatar-size} * 0.28);
          height: calc(#{$person-avatar-size} * 0.28);
        }
      }
    }

    .details-wrapper {
      display: flex;
      flex-direction: column;
      margin-inline-start: $person-details-left-spacing;
      align-items: flex-start;
      margin-block-end: $person-details-bottom-spacing;

      &.vertical {
        justify-content: center;
        align-items: center;
        margin-inline-start: 0;
      }

      .line1 {
        font-size: $person-line1-font-size;
        font-weight: $person-line1-font-weight;
        color: $person-line1-text-color;
        text-transform: $person-line1-text-transform;
        line-height: $person-line1-text-line-height;
      }

      .line2 {
        font-size: $person-line2-font-size;
        font-weight: $person-line2-font-weight;
        color: $person-line2-text-color;
        text-transform: $person-line2-text-transform;
        line-height: $person-line2-text-line-height;
      }

      .line3 {
        font-size: $person-line3-font-size;
        font-weight: $person-line3-font-weight;
        color: $person-line3-text-color;
        text-transform: $person-line3-text-transform;
        line-height: $person-line3-text-line-height;
      }

      .line4 {
        font-size: $person-line4-font-size;
        font-weight: $person-line4-font-weight;
        color: $person-line4-text-color;
        text-transform: $person-line4-text-transform;
        line-height: $person-line4-text-line-height;
      }
    }
  }
}

@media (forced-colors: active) and (prefers-color-scheme: dark) {
  :host svg,
  :host svg > path,
  mgt-person svg,
  mgt-person svg > path {
    fill: rgb(255 255 255) !important;
    fill-rule: nonzero !important;
    clip-rule: nonzero !important;
  }
}

@media (forced-colors: active) and (prefers-color-scheme: dark) {
  :host svg,
  :host svg > path,
  mgt-person svg,
  mgt-person svg > path {
    fill: rgb(0 0 0) !important;
    fill-rule: nonzero !important;
    clip-rule: nonzero !important;
  }
}

[dir='rtl'] {
  .presence-wrapper {
    right: unset !important;
    left: 0;
  }
}<|MERGE_RESOLUTION|>--- conflicted
+++ resolved
@@ -52,14 +52,8 @@
         flex-direction: column;
         justify-content: center;
         align-items: center;
-<<<<<<< HEAD
         margin-inline-start: 0px;
         --person-avatar-size: #{$person-avatar-size-vertical};
-=======
-        margin-inline-start: 0;
-
-        --person-avatar-size: 72px;
->>>>>>> 78ee5431
       }
     }
   }
@@ -102,12 +96,7 @@
       flex-direction: column;
       justify-content: center;
       align-items: center;
-<<<<<<< HEAD
       --person-avatar-size: #{$person-avatar-size-vertical};
-=======
-
-      --person-avatar-size: 72px;
->>>>>>> 78ee5431
     }
 
     .avatar-wrapper {
