--- conflicted
+++ resolved
@@ -149,10 +149,7 @@
  * @cssprop --details-spacing - {Length} spacing between avatar and person details
  * @cssprop --details-cta-spacing - {Length} spacing between person details and CTA icons
  * @cssprop --person-flex-direction - {String} flex direction associated with the avatar and details
-<<<<<<< HEAD
-=======
  * @cssprop --focus-offset - {Length} spacing between element and focus ring
->>>>>>> 731bba43
  */
 @customElement('mgt-person')
 export class MgtPerson extends MgtTemplatedComponent {
@@ -881,12 +878,8 @@
        `;
     }
     const userPresenceClass = {
-<<<<<<< HEAD
-      'user-presence': true
-=======
       'user-presence': true,
       'user-presence__people': this._usage === 'people'
->>>>>>> 731bba43
     };
     userPresenceClass[statusClass] = true;
 
@@ -1039,28 +1032,16 @@
         // Render the line4 template
         const template = this.renderTemplate('line4', { person });
         details.push(html`
-<<<<<<< HEAD
-           <div class="line4" @click=${() =>
-             this.handleLine4Clicked()} role="presentation" aria-label="${text}">${template}</div>
-         `);
-=======
           <div class="line4" @click=${() =>
             this.handleLine4Clicked()} role="presentation" aria-label="${text}">${template}</div>
         `);
->>>>>>> 731bba43
       } else {
         // Render the line4 property value
         if (text) {
           details.push(html`
-<<<<<<< HEAD
-             <div class="line4" @click=${() =>
-               this.handleLine4Clicked()} role="presentation" aria-label="${text}">${text}</div>
-           `);
-=======
             <div class="line4" @click=${() =>
               this.handleLine4Clicked()} role="presentation" aria-label="${text}">${text}</div>
           `);
->>>>>>> 731bba43
         }
       }
     }
@@ -1168,11 +1149,7 @@
     ];
     personProps = personProps.filter(email => email !== 'email');
 
-<<<<<<< HEAD
-    let details = this.personDetailsInternal || this.personDetails || this.fallbackDetails;
-=======
     const details = this.personDetailsInternal || this.personDetails || this.fallbackDetails;
->>>>>>> 731bba43
 
     if (details) {
       if (
@@ -1390,11 +1367,7 @@
   }
 
   private handleMouseClick(e: MouseEvent) {
-<<<<<<< HEAD
-    let element = e.target as HTMLElement;
-=======
     const element = e.target as HTMLElement;
->>>>>>> 731bba43
     if (this.personCardInteraction === PersonCardInteraction.click && element.tagName !== 'MGT-PERSON-CARD') {
       this.showPersonCard();
     }
@@ -1424,14 +1397,11 @@
     this._mouseLeaveTimeout = setTimeout(this.hidePersonCard.bind(this), 500);
   }
 
-<<<<<<< HEAD
-=======
   /**
    * hides the person card
    *
    * @memberof MgtPerson
    */
->>>>>>> 731bba43
   public hidePersonCard() {
     const flyout = this.flyout;
     if (flyout) {
