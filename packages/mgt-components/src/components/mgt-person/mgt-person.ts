/**
 * -------------------------------------------------------------------------------------------
 * Copyright (c) Microsoft Corporation.  All Rights Reserved.  Licensed under the MIT License.
 * See License in the project root for license information.
 * -------------------------------------------------------------------------------------------
 */

import { Contact, Presence } from '@microsoft/microsoft-graph-types';
import { html, TemplateResult } from 'lit';
import { property, state } from 'lit/decorators.js';
import { classMap } from 'lit/directives/class-map.js';
import { findPeople, getEmailFromGraphEntity } from '../../graph/graph.people';
import { getGroupImage, getPersonImage } from '../../graph/graph.photos';
import { getUserPresence } from '../../graph/graph.presence';
import { getUserWithPhoto } from '../../graph/graph.userWithPhoto';
import { findUsers, getMe, getUser } from '../../graph/graph.user';
import { AvatarSize, IDynamicPerson, ViewType } from '../../graph/types';
import { Providers, ProviderState, MgtTemplatedComponent, mgtHtml, customElement } from '@microsoft/mgt-element';
import '../../styles/style-helper';
import { getSvg, SvgIcon } from '../../utils/SvgHelper';
import { MgtPersonCard } from '../mgt-person-card/mgt-person-card';
import '../sub-components/mgt-flyout/mgt-flyout';
import { MgtFlyout } from '../sub-components/mgt-flyout/mgt-flyout';
import { PersonCardInteraction } from './../PersonCardInteraction';
import { styles } from './mgt-person-css';

export { PersonCardInteraction } from '../PersonCardInteraction';

/**
 * Enumeration to define what parts of the person component render
 *
 * @export
 * @enum {number}
 */
export enum PersonViewType {
  /**
   * Render only the avatar
   */
  avatar = 2,

  /**
   * Render the avatar and one line of text
   */
  oneline = 3,

  /**
   * Render the avatar and two lines of text
   */
  twolines = 4,

  /**
   * Render the avatar and three lines of text
   */
  threelines = 5,

  /**
   * Render the avatar and four lines of text
   */
  fourlines = 6
}

export enum avatarType {
  /**
   * Renders avatar photo if available, falls back to initials
   */
  photo = 'photo',

  /**
   * Forces render avatar initials
   */
  initials = 'initials'
}

/**
 * Configuration object for the Person component
 *
 * @export
 * @interface MgtPersonConfig
 */
export interface MgtPersonConfig {
  /**
   * Sets or gets whether the person component can use Contacts APIs to
   * find contacts and their images
   *
   * @type {boolean}
   */
  useContactApis: boolean;
}

/**
 * Person properties part of original set provided by graph by default
 */
const defaultPersonProperties = [
  'businessPhones',
  'displayName',
  'givenName',
  'jobTitle',
  'department',
  'mail',
  'mobilePhone',
  'officeLocation',
  'preferredLanguage',
  'surname',
  'userPrincipalName',
  'id'
];

/**
 * The person component is used to display a person or contact by using their photo, name, and/or email address.
 *
 * @export
 * @class MgtPerson
 * @extends {MgtTemplatedComponent}
 *
 * @fires line1clicked - Fired when line1 is clicked
 * @fires line2clicked - Fired when line2 is clicked
 * @fires line3clicked - Fired when line3 is clicked
 * @fires line4clicked - Fired when line4 is clicked
 *
 * @cssprop --avatar-size - {Length} Avatar size
 * @cssprop --avatar-border - {String} Avatar border
 * @cssprop --avatar-border-radius - {String} Avatar border radius
 * @cssprop --avatar-cursor - {String} Avatar cursor
 * @cssprop --initials-color - {Color} Initials color
 * @cssprop --initials-background-color - {Color} Initials background color
 * @cssprop --font-family - {String} Font family
 * @cssprop --font-size - {Length} Font size
 * @cssprop --font-weight - {Length} Font weight
 * @cssprop --color - {Color} Color
 * @cssprop --presence-background-color - {Color} Presence badge background color
 * @cssprop --presence-icon-color - {Color} Presence badge icon color
 * @cssprop --text-transform - {String} text transform
 * @cssprop --line1-font-size - {Length} Line 1 font size
 * @cssprop --line1-line-height - {Length} Line 1 line height
 * @cssprop --line2-font-size - {Length} Line 2 font size
 * @cssprop --line2-font-weight - {Length} Line 2 font weight
 * @cssprop --line2-line-height - {Length} Line 2 line height
 * @cssprop --line2-color - {Color} Line 2 color
 * @cssprop --line2-text-transform - {String} Line 2 text transform
 * @cssprop --line3-font-size - {Length} Line 3 font size
 * @cssprop --line3-font-weight - {Length} Line 3 font weight
 * @cssprop --line3-line-height - {Length} Line 3 line height
 * @cssprop --line3-color - {Color} Line 2 color
 * @cssprop --line3-text-transform - {String} Line 2 text transform
 * @cssprop --line4-font-size - {Length} Line 2 font size
 * @cssprop --line4-font-weight - {Length} Line 2 font weight
 * @cssprop --line4-color - {Color} Line 2 color
 * @cssprop --line4-text-transform - {String} Line 2 text transform
 * @cssprop --details-spacing - {Length} spacing between avatar and person details
 * @cssprop --details-cta-spacing - {Length} spacing between person details and CTA icons
 * @cssprop --person-flex-direction - {String} flex direction associated with the avatar and details
 * @cssprop --focus-offset - {Length} spacing between element and focus ring
 */
@customElement('person')
// @customElement('mgt-person')
export class MgtPerson extends MgtTemplatedComponent {
  /**
   * Array of styles to apply to the element. The styles should be defined
   * using the `css` tag function.
   */
  static get styles() {
    return styles;
  }

  /**
   * Global Configuration object for all
   * person components
   *
   * @static
   * @type {MgtPersonConfig}
   * @memberof MgtPerson
   */
  public static config: MgtPersonConfig = {
    useContactApis: true
  };

  /**
   * allows developer to define name of person for component
   * @type {string}
   */
  @property({
    attribute: 'person-query'
  })
  public get personQuery(): string {
    return this._personQuery;
  }
  public set personQuery(value: string) {
    if (value === this._personQuery) {
      return;
    }

    this._personQuery = value;
    this.personDetailsInternal = null;
    this.requestStateUpdate();
  }

  /**
   * Fallback when no user is found
   * @type {IDynamicPerson}
   */
  @property({
    attribute: 'fallback-details',
    type: Object
  })
  public get fallbackDetails(): IDynamicPerson {
    return this._fallbackDetails;
  }
  public set fallbackDetails(value: IDynamicPerson) {
    if (value === this._fallbackDetails) {
      return;
    }

    this._fallbackDetails = value;

    if (this.personDetailsInternal) {
      return;
    }

    if (value && value.displayName) {
      this._personAvatarBg = this.getColorFromName(value.displayName);
    } else {
      this._personAvatarBg = 'lightGrey';
    }
    this.requestStateUpdate();
  }

  /**
   * user-id property allows developer to use id value to determine person
   * @type {string}
   */
  @property({
    attribute: 'user-id'
  })
  public get userId(): string {
    return this._userId;
  }
  public set userId(value: string) {
    if (value === this._userId) {
      return;
    }

    this._userId = value;
    this.personDetailsInternal = null;
    this.requestStateUpdate();
  }

  /**
   * usage property allows you to specify where the component is being used to add
   * customized personalization for it. Currently only supports "people" as used in
   * the people component.
   * @type {string}
   */
  @property({
    attribute: 'usage'
  })
  public get usage(): string {
    return this._usage;
  }
  public set usage(value: string) {
    if (value === this._usage) {
      return;
    }

    this._usage = value;
    this.requestStateUpdate();
  }

  /**
   * determines if person component renders presence
   * @type {boolean}
   */
  @property({
    attribute: 'show-presence',
    type: Boolean
  })
  public showPresence: boolean;

  /**
   * determines person component avatar size and apply presence badge accordingly
   * @type {AvatarSize}
   */
  @property({
    attribute: 'avatar-size',
    type: String
  })
  public avatarSize: AvatarSize;

  /**
   * object containing Graph details on person
   * a copy of person-details attribute
   * @type {IDynamicPerson}
   */
  @property({
    attribute: null,
    type: Object
  })
  private get personDetailsInternal(): IDynamicPerson {
    return this._personDetailsInternal;
  }

  private set personDetailsInternal(value: IDynamicPerson) {
    if (this._personDetailsInternal === value) {
      return;
    }

    this._personDetailsInternal = value;
    if (value && value.displayName) {
      this._personAvatarBg = this.getColorFromName(value.displayName);
    } else {
      this._personAvatarBg = 'lightGrey';
    }

    this._fetchedImage = null;
    this._fetchedPresence = null;

    this.requestStateUpdate();
    this.requestUpdate('personDetailsInternal');
  }

  /**
   * object containing Graph details on person
   * @type {IDynamicPerson}
   */
  @property({
    attribute: 'person-details',
    type: Object
  })
  public get personDetails(): IDynamicPerson {
    return this._personDetails;
  }

  public set personDetails(value: IDynamicPerson) {
    if (this._personDetails === value) {
      return;
    }

    this._personDetails = value;
    if (value && value.displayName) {
      this._personAvatarBg = this.getColorFromName(value.displayName);
    } else {
      this._personAvatarBg = 'lightGrey';
    }

    this._fetchedImage = null;
    this._fetchedPresence = null;

    this.requestStateUpdate();
    this.requestUpdate('personDetails');
  }

  /**
   * Set the image of the person
   *
   * @type {string}
   * @memberof MgtPersonCard
   */
  @property({
    attribute: 'person-image',
    type: String
  })
  public get personImage(): string {
    return this._personImage || this._fetchedImage;
  }
  public set personImage(value: string) {
    if (value === this._personImage) {
      return;
    }

    this._isInvalidImageSrc = !value;
    const oldValue = this._personImage;
    this._personImage = value;
    this.requestUpdate('personImage', oldValue);
  }

  /**
   * Sets whether the person image should be fetched
   * from the Microsoft Graph based on the personDetailsInternal
   * provided by the user
   *
   * @type {boolean}
   * @memberof MgtPerson
   */
  @property({
    attribute: 'fetch-image',
    type: Boolean
  })
  public fetchImage: boolean;

  /**
   * Sets whether to disable the person image fetch
   * from the Microsoft Graph
   *
   * @type {boolean}
   * @memberof MgtPerson
   */
  @property({
    attribute: 'disable-image-fetch',
    type: Boolean
  })
  public disableImageFetch: boolean;

  /**
   * Sets the vertical layout of
   * the Person Card
   *
   * @type {boolean}
   * @memberof MgtPerson
   */
  @property({
    attribute: 'vertical-layout',
    type: Boolean
  })
  public verticalLayout: boolean;

  /**
   * Determines and sets person avatar
   *
   *
   * @type {string}
   * @memberof MgtPerson
   */
  @property({
    attribute: 'avatar-type',
    converter: value => {
      value = value.toLowerCase();

      if (value === 'initials') {
        return avatarType.initials;
      } else {
        return avatarType.photo;
      }
    }
  })
  public get avatarType(): string {
    return this._avatarType;
  }
  public set avatarType(value: string) {
    if (value === this._avatarType) {
      return;
    }

    this._avatarType = value;
    this.requestStateUpdate();
  }

  /**
   * Gets or sets presence of person
   *
   * @type {MicrosoftGraph.Presence}
   * @memberof MgtPerson
   */
  @property({
    attribute: 'person-presence',
    type: Object
  })
  public get personPresence(): Presence {
    return this._personPresence || this._fetchedPresence;
  }
  public set personPresence(value: Presence) {
    if (value === this._personPresence) {
      return;
    }

    const oldValue = this._personPresence;
    this._personPresence = value;
    this.requestUpdate('personPresence', oldValue);
  }

  /**
   * Sets how the person-card is invoked
   * Set to PersonCardInteraction.none to not show the card
   *
   * @type {PersonCardInteraction}
   * @memberof MgtPerson
   */
  @property({
    attribute: 'person-card',
    converter: (value, type) => {
      value = value.toLowerCase();
      if (typeof PersonCardInteraction[value] === 'undefined') {
        return PersonCardInteraction.none;
      } else {
        return PersonCardInteraction[value];
      }
    }
  })
  public personCardInteraction: PersonCardInteraction;

  /**
   * Get the scopes required for person
   *
   * @static
   * @return {*}  {string[]}
   * @memberof MgtPerson
   */
  public static get requiredScopes(): string[] {
    const scopes = ['user.readbasic.all', 'user.read', 'people.read', 'presence.read.all', 'presence.read'];

    if (MgtPerson.config.useContactApis) {
      scopes.push('contacts.read');
    }

    return scopes;
  }

  /**
   * Gets the flyout element
   *
   * @protected
   * @type {MgtFlyout}
   * @memberof MgtPerson
   */
  protected get flyout(): MgtFlyout {
    return this.renderRoot.querySelector('.flyout');
  }

  /**
   * Sets the property of the personDetailsInternal to use for the first line of text.
   * Default is displayName.
   *
   * @type {string}
   * @memberof MgtPerson
   */
  @property({ attribute: 'line1-property' }) public line1Property: string;

  /**
   * Sets the property of the personDetailsInternal to use for the second line of text.
   * Default is mail.
   *
   * @type {string}
   * @memberof MgtPerson
   */
  @property({ attribute: 'line2-property' }) public line2Property: string;

  /**
   * Sets the property of the personDetailsInternal to use for the third line of text.
   * Default is mail.
   *
   * @type {string}
   * @memberof MgtPerson
   */
  @property({ attribute: 'line3-property' }) public line3Property: string;

  /**
   * Sets the property of the personDetailsInternal to use for the fourth line of text.
   * Default is mail.
   *
   * @type {string}
   * @memberof MgtPerson
   */
  @property({ attribute: 'line4-property' }) public line4Property: string;

  /**
   * Sets what data to be rendered (image only, oneLine, twoLines).
   * Default is 'image'.
   *
   * @type {ViewType | PersonViewType}
   * @memberof MgtPerson
   */
  @property({
    converter: value => {
      if (!value || value.length === 0) {
        return ViewType.image;
      }

      value = value.toLowerCase();

      if (typeof ViewType[value] === 'undefined') {
        return ViewType.image;
      } else {
        return ViewType[value];
      }
    }
  })
  public view: ViewType | PersonViewType;

  @state() private _fetchedImage: string;
  @state() private _fetchedPresence: Presence;
  @state() private _isInvalidImageSrc: boolean;
  @state() private _personCardShouldRender: boolean;

  private _personDetailsInternal: IDynamicPerson;
  private _personDetails: IDynamicPerson;
  private _fallbackDetails: IDynamicPerson;
  private _personAvatarBg: string;
  private _personImage: string;
  private _personPresence: Presence;
  private _personQuery: string;
  private _userId: string;
  private _usage: string;
  private _avatarType: string;

  private _mouseLeaveTimeout;
  private _mouseEnterTimeout;

  constructor() {
    super();

    // defaults
    this.personCardInteraction = PersonCardInteraction.none;
    this.line1Property = 'displayName';
    this.line2Property = 'jobTitle';
    this.line3Property = 'department';
    this.line4Property = 'email';
    this.view = ViewType.image;
    this.avatarSize = 'auto';
    this.disableImageFetch = false;
    this._isInvalidImageSrc = false;
    this._avatarType = 'photo';
    this.verticalLayout = false;
  }

  /**
   * Invoked on each update to perform rendering tasks. This method must return
   * a lit-html TemplateResult. Setting properties inside this method will *not*
   * trigger the element to update.
   */
  public render() {
    // Loading
    if (this.isLoadingState && !this.personDetails && !this.personDetailsInternal && !this.fallbackDetails) {
      return this.renderLoading();
    }

    // Prep data
    const person = this.personDetails || this.personDetailsInternal || this.fallbackDetails;
    const image = this.getImage();
    const presence = this.personPresence || this._fetchedPresence;

    if (!person && !image) {
      return this.renderNoData();
    }
    if (!(person && person.personImage) && image) {
      person.personImage = image;
    }

    // Default template
    let personTemplate = this.renderTemplate('default', { person, personImage: image, personPresence: presence });

    if (!personTemplate) {
      const detailsTemplate: TemplateResult = this.renderDetails(person, presence);
      const imageWithPresenceTemplate: TemplateResult = this.renderAvatar(person, image, presence);

      const rootClasses = {
        'person-root': true,
        clickable: this.personCardInteraction === PersonCardInteraction.click,
        vertical: this.isVertical()
      };

      personTemplate = html`
         <div class=${classMap(rootClasses)}>
           ${imageWithPresenceTemplate} ${detailsTemplate}
         </div>
       `;
    }

    if (this.personCardInteraction !== PersonCardInteraction.none) {
      personTemplate = this.renderFlyout(personTemplate, person, image, presence);
    }

    return html`
       <div
         class="root"
         dir=${this.direction}
         @click=${this.handleMouseClick}
         @mouseenter=${this.handleMouseEnter}
         @mouseleave=${this.handleMouseLeave}
         @keydown=${this.handleKeyDown}
         tabindex=0
       >
         ${personTemplate}
       </div>
     `;
  }

  /**
   * Render the loading state
   *
   * @protected
   * @returns {TemplateResult}
   * @memberof MgtPerson
   */
  protected renderLoading(): TemplateResult {
    return this.renderTemplate('loading', null) || html``;
  }

  /**
   * Clears state of the component
   *
   * @protected
   * @memberof MgtPerson
   */
  protected clearState(): void {
    this._personImage = '';
    this._personDetailsInternal = null;
    this._fetchedImage = null;
    this._fetchedPresence = null;
  }

  /**
   * Render the state when no data is available
   *
   * @protected
   * @returns {TemplateResult}
   * @memberof MgtPerson
   */
  protected renderNoData(): TemplateResult {
    const noDataTemplate = this.renderTemplate('no-data', null);
    if (noDataTemplate) {
      return noDataTemplate;
    }

    const avatarClasses = {
      'avatar-icon': true,
      vertical: this.isVertical(),
      small: !this.isLargeAvatar(),
      threeLines: this.isThreeLines(),
      fourLines: this.isFourLines()
    };

    return html`
       <i class=${classMap(avatarClasses)}></i>
     `;
  }

  /**
   * Render a person icon.
   *
   * @protected
   * @returns
   * @memberof MgtPerson
   */
  protected renderPersonIcon() {
    return html`
       <svg width="10" height="13" viewBox="0 0 10 13" fill="none" xmlns="http://www.w3.org/2000/svg">
       <path d="M8.5 7C9.32843 7 10 7.67157 10 8.5V9C10 10.9714 8.14049 13 5 13C1.85951 13 0 10.9714 0 9V8.5C0 7.67157 0.671573 7 1.5 7H8.5ZM8.5 8H1.5C1.22386 8 1 8.22386 1 8.5V9C1 10.4376 2.43216 12 5 12C7.56784 12 9 10.4376 9 9V8.5C9 8.22386 8.77614 8 8.5 8ZM5 0.5C6.51878 0.5 7.75 1.73122 7.75 3.25C7.75 4.76878 6.51878 6 5 6C3.48122 6 2.25 4.76878 2.25 3.25C2.25 1.73122 3.48122 0.5 5 0.5ZM5 1.5C4.0335 1.5 3.25 2.2835 3.25 3.25C3.25 4.2165 4.0335 5 5 5C5.9665 5 6.75 4.2165 6.75 3.25C6.75 2.2835 5.9665 1.5 5 1.5Z" fill="#616161"/>
       </svg>
     `;
  }

  /**
   * Render the image part of the person template.
   * If the image is unavailable, the person's initials will be used instead.
   *
   * @protected
   * @param {string} [imageSrc]
   * @param {IDynamicPerson} [personDetailsInternal]
   * @returns
   * @memberof MgtPerson
   */
  protected renderImage(personDetailsInternal: IDynamicPerson, imageSrc: string) {
    const title =
      personDetailsInternal && this.personCardInteraction === PersonCardInteraction.none
        ? personDetailsInternal.displayName || getEmailFromGraphEntity(personDetailsInternal) || ''
        : '';
    if (imageSrc && !this._isInvalidImageSrc && this._avatarType === 'photo') {
      return html`
         <div class="img-wrapper">
           <img alt=${personDetailsInternal.displayName} src=${imageSrc} @error=${() =>
        (this._isInvalidImageSrc = true)} />
         </div>
       `;
    } else if (personDetailsInternal) {
      const initials = this.getInitials(personDetailsInternal);

      return html`
         <span class="initials-text" aria-label="${initials}">
           ${
             initials && initials.length
               ? html`
                 ${initials}
               `
               : html`
                 <i class="contact-icon">
                 ${this.renderPersonIcon()}
                 </i>
               `
           }
         </span>
       `;
    }
  }

  /**
   * Render presence for the person.
   *
   * @protected
   * @param
   * @memberof MgtPersonCard
   */
  protected renderPresence(presence: Presence): TemplateResult {
    if (!this.showPresence || !presence) {
      return html``;
    }

    let statusClass = null;
    // attach appropriate css class to show different icons
    switch (presence.availability) {
      case 'DoNotDisturb':
        switch (presence.activity) {
          case 'OutOfOffice':
            statusClass = 'presence-oof-dnd';
            break;
          default:
            statusClass = 'presence-dnd';
            break;
        }
        break;
      case 'BeRightBack':
        statusClass = 'presence-away';
        break;
      case 'Available':
        switch (presence.activity) {
          case 'Available':
            statusClass = 'presence-available';
            break;
          case 'OutOfOffice':
            statusClass = 'presence-oof-available';
            break;
        }
        break;
      case 'Busy':
        switch (presence.activity) {
          case 'OutOfOffice':
            statusClass = 'presence-oof-busy';
            break;
          default:
            // 'Busy', 'InACall', 'InAMeeting'
            statusClass = 'presence-busy';
            break;
        }
        break;
      case 'Away':
        switch (presence.activity) {
          case 'Away':
            statusClass = 'presence-away';
            break;
          case 'OutOfOffice':
            statusClass = 'presence-oof-offline';
            break;
        }
        break;
      case 'Offline':
        switch (presence.activity) {
          case 'Offline':
            statusClass = 'presence-offline';
            break;
          case 'OutOfOffice':
            statusClass = 'presence-oof-offline';
            break;
          case 'OffWork':
            statusClass = 'presence-offline';
            break;
        }
        break;
      default:
        statusClass = 'presence-offline';
        break;
    }

    const presenceClasses = {
      'ms-Icon': true,
      'presence-basic': true
    };

    presenceClasses[statusClass] = true;
    // workaround because SkypeArrow icon from fluent doesn't work ¯\_(ツ)_/¯
    let iconHtml = null;
    if (statusClass === 'presence-oof-offline') {
      iconHtml = html`
         <div class="ms-Icon presence-basic presence-oof-offline-wrapper">
           <i class="presence-oof-offline">
             ${getSvg(SvgIcon.SkypeArrow, '#666666')}
           </i>
         </div>
       `;
    } else {
      iconHtml = html`
         <i class=${classMap(presenceClasses)} aria-hidden="true"></i>
       `;
    }
    const userPresenceClass = {
      'user-presence': true,
      'user-presence__people': this._usage === 'people'
    };
    userPresenceClass[statusClass] = true;

    return html`
       <div class=${classMap(userPresenceClass)} title=${presence.activity} aria-label=${presence.activity} role="img">
         ${iconHtml}
       </div>
     `;
  }

  /**
   * Render image with presence for the person.
   *
   * @protected
   * @param
   * @memberof MgtPersonCard
   */
  protected renderAvatar(personDetailsInternal: IDynamicPerson, image: string, presence: Presence): TemplateResult {
    const title =
      personDetailsInternal && this.personCardInteraction === PersonCardInteraction.none
        ? personDetailsInternal.displayName || getEmailFromGraphEntity(personDetailsInternal) || ''
        : '';

    const imageClasses = {
      initials: !image || this._isInvalidImageSrc || this._avatarType === 'initials',
      small: !this.isLargeAvatar(),
      threeLines: this.isThreeLines(),
      fourLines: this.isFourLines(),
      'user-avatar': true,
      vertical: this.isVertical()
    };

    if ((!image || this._isInvalidImageSrc || this._avatarType === 'initials') && personDetailsInternal) {
      // add avatar background color
      imageClasses[this._personAvatarBg] = true;
    }

    const imageTemplate: TemplateResult = this.renderImage(personDetailsInternal, image);
    const presenceTemplate: TemplateResult = this.renderPresence(presence);

    return html`
       <div class=${classMap(imageClasses)} title=${title} aria-label=${title}>
         ${imageTemplate} ${presenceTemplate}
       </div>
     `;
  }

  private handleLine1Clicked() {
    this.fireCustomEvent('line1clicked', this.personDetailsInternal);
  }

  private handleLine2Clicked() {
    this.fireCustomEvent('line2clicked', this.personDetailsInternal);
  }

  private handleLine3Clicked() {
    this.fireCustomEvent('line3clicked', this.personDetailsInternal);
  }

  private handleLine4Clicked() {
    this.fireCustomEvent('line4clicked', this.personDetailsInternal);
  }

  /**
   * Render the details part of the person template.
   *
   * @protected
   * @param {IDynamicPerson} [person]
   * @param {string} [image]
   * @returns {TemplateResult}
   * @memberof MgtPerson
   */
  protected renderDetails(personProps: IDynamicPerson, presence?: Presence): TemplateResult {
    if (!personProps || this.view === ViewType.image || this.view === PersonViewType.avatar) {
      return html``;
    }

    // tslint:disable-next-line: completed-docs
    const person: IDynamicPerson & { presenceActivity?: string; presenceAvailability?: string } = personProps;
    if (presence) {
      person.presenceActivity = presence?.activity;
      person.presenceAvailability = presence?.availability;
    }

    const details: TemplateResult[] = [];

    if (this.view > ViewType.image) {
      const text = this.getTextFromProperty(person, this.line1Property);
      if (this.hasTemplate('line1')) {
        // Render the line1 template
        const template = this.renderTemplate('line1', { person });
        details.push(html`
           <div class="line1" @click=${() =>
             this.handleLine1Clicked()} role="presentation" aria-label="${text}">${template}</div>
         `);
      } else {
        // Render the line1 property value
        if (text) {
          details.push(html`
             <div class="line1" @click=${() =>
               this.handleLine1Clicked()} role="presentation" aria-label="${text}">${text}</div>
           `);
        }
      }
    }

    if (this.view > ViewType.oneline) {
      const text = this.getTextFromProperty(person, this.line2Property);
      if (this.hasTemplate('line2')) {
        // Render the line2 template
        const template = this.renderTemplate('line2', { person });
        details.push(html`
           <div class="line2" @click=${() =>
             this.handleLine2Clicked()} role="presentation" aria-label="${text}">${template}</div>
         `);
      } else {
        // Render the line2 property value
        if (text) {
          details.push(html`
             <div class="line2" @click=${() =>
               this.handleLine2Clicked()} role="presentation" aria-label="${text}">${text}</div>
           `);
        }
      }
    }

    if (this.view > ViewType.twolines) {
      const text = this.getTextFromProperty(person, this.line3Property);
      if (this.hasTemplate('line3')) {
        // Render the line3 template
        const template = this.renderTemplate('line3', { person });
        details.push(html`
           <div class="line3" @click=${() =>
             this.handleLine3Clicked()} role="presentation" aria-label="${text}">${template}</div>
         `);
      } else {
        // Render the line3 property value
        if (text) {
          details.push(html`
             <div class="line3" @click=${() =>
               this.handleLine3Clicked()} role="presentation" aria-label="${text}">${text}</div>
           `);
        }
      }
    }

    if (this.view > ViewType.threelines) {
      const text = this.getTextFromProperty(person, this.line4Property);
      if (this.hasTemplate('line4')) {
        // Render the line4 template
        const template = this.renderTemplate('line4', { person });
        details.push(html`
          <div class="line4" @click=${() =>
            this.handleLine4Clicked()} role="presentation" aria-label="${text}">${template}</div>
        `);
      } else {
        // Render the line4 property value
        if (text) {
          details.push(html`
            <div class="line4" @click=${() =>
              this.handleLine4Clicked()} role="presentation" aria-label="${text}">${text}</div>
          `);
        }
      }
    }

    const detailsClasses = classMap({
      details: true,
      small: !this.isLargeAvatar(),
      threeLines: this.isThreeLines(),
      fourLines: this.isFourLines(),
      vertical: this.isVertical()
    });

    return html`
       <div class="${detailsClasses}">
         ${details}
       </div>
     `;
  }

  /**
   * Render the details flyout.
   *
   * @protected
   * @returns {TemplateResult}
   * @memberof MgtPerson
   */
  protected renderFlyout(
    anchor: TemplateResult,
    personDetails: IDynamicPerson,
    image: string,
    presence: Presence
  ): TemplateResult {
    const flyoutContent = this._personCardShouldRender
      ? html`
           <div slot="flyout">
             ${this.renderFlyoutContent(personDetails, image, presence)}
           </div>
         `
      : html``;

    return mgtHtml`
      <mgt-flyout light-dismiss class="flyout" .avoidHidingAnchor=${false}>
        ${anchor} ${flyoutContent}
      </mgt-flyout>
`;
  }

  /**
   * Render the flyout menu content.
   *
   * @protected
   * @returns {TemplateResult}
   * @memberof MgtPerson
   */
  protected renderFlyoutContent(personDetails: IDynamicPerson, image: string, presence: Presence): TemplateResult {
    return (
      this.renderTemplate('person-card', { person: personDetails, personImage: image }) ||
<<<<<<< HEAD
      mgtHtml`
         <mgt-person-card
           lock-tab-navigation
           .personDetails=${personDetails}
           .personImage=${image}
           .personPresence=${presence}
           .showPresence=${this.showPresence}
         ></mgt-person-card>
       `
=======
      html`
        <mgt-person-card
          lock-tab-navigation
          .personDetails=${personDetails}
          .personImage=${image}
          .personPresence=${presence}
          .showPresence=${this.showPresence}
        ></mgt-person-card>
      `
>>>>>>> b9c56bcd
    );
  }

  /**
   * load state into the component.
   *
   * @protected
   * @returns
   * @memberof MgtPerson
   */
  protected async loadState() {
    const provider = Providers.globalProvider;
    if (!provider || provider.state === ProviderState.Loading) {
      return;
    }

    if (provider && provider.state === ProviderState.SignedOut) {
      this.personDetailsInternal = null;
      return;
    }

    const graph = provider.graph.forComponent(this);

    if (this.fallbackDetails) {
      this.line2Property = 'email';
    }

    if (this.verticalLayout && this.view < ViewType.fourlines) {
      this.line2Property = 'email';
    }

    // Prepare person props
    let personProps = [
      ...defaultPersonProperties,
      this.line1Property,
      this.line2Property,
      this.line3Property,
      this.line4Property
    ];
    personProps = personProps.filter(email => email !== 'email');

    const details = this.personDetailsInternal || this.personDetails || this.fallbackDetails;

    if (details) {
      if (
        !details.personImage &&
        this.fetchImage &&
        this._avatarType === 'photo' &&
        !this.personImage &&
        !this._fetchedImage
      ) {
        details;
        let image;
        if ('groupTypes' in details) {
          image = await getGroupImage(graph, details, MgtPerson.config.useContactApis);
        } else {
          image = await getPersonImage(graph, details, MgtPerson.config.useContactApis);
        }
        if (image) {
          details.personImage = image;
          this._fetchedImage = image;
        }
      }
    } else if (this.userId || this.personQuery === 'me') {
      // Use userId or 'me' query to get the person and image
      let person;
      if (this._avatarType === 'photo' && !this.disableImageFetch) {
        person = await getUserWithPhoto(graph, this.userId, personProps);
      } else {
        if (this.personQuery === 'me') {
          person = await getMe(graph, personProps);
        } else {
          person = await getUser(graph, this.userId, personProps);
        }
      }
      this.personDetailsInternal = person;
      this._fetchedImage = this.getImage();
    } else if (this.personQuery) {
      // Use the personQuery to find our person.
      let people = await findPeople(graph, this.personQuery, 1);

      if (!people || people.length === 0) {
        people = (await findUsers(graph, this.personQuery, 1)) || [];
      }

      if (people && people.length) {
        this.personDetailsInternal = people[0];
        if (this._avatarType === 'photo' && !this.disableImageFetch) {
          const image = await getPersonImage(graph, people[0], MgtPerson.config.useContactApis);

          if (image) {
            this.personDetailsInternal.personImage = image;
            this._fetchedImage = image;
          }
        }
      }
    }

    // populate presence
    const defaultPresence = {
      activity: 'Offline',
      availability: 'Offline',
      id: null
    };
    if (this.showPresence && !this.personPresence && !this._fetchedPresence) {
      try {
        if (this.personDetailsInternal && this.personDetailsInternal.id) {
          // setting userId to 'me' ensures only the presence.read permission is required
          const userId = this.personQuery !== 'me' ? this.personDetailsInternal.id : null;
          this._fetchedPresence = await getUserPresence(graph, userId);
        } else {
          this._fetchedPresence = defaultPresence;
        }
      } catch (_) {
        // set up a default Presence in case beta api changes or getting error code
        this._fetchedPresence = defaultPresence;
      }
    }
  }

  /**
   * Gets the user initials
   *
   * @protected
   * @returns {string}
   * @memberof MgtPerson
   */
  protected getInitials(person?: IDynamicPerson): string {
    if (!person) {
      person = this.personDetailsInternal;
    }

    if ((person as Contact).initials) {
      return (person as Contact).initials;
    }

    let initials = '';
    if (person.givenName) {
      initials += person.givenName[0].toUpperCase();
    }
    if (person.surname) {
      initials += person.surname[0].toUpperCase();
    }

    if (!initials && person.displayName) {
      const name = person.displayName.split(/\s+/);
      for (let i = 0; i < 2 && i < name.length; i++) {
        if (name[i][0] && this.isLetter(name[i][0])) {
          initials += name[i][0].toUpperCase();
        }
      }
    }

    return initials;
  }

  /**
   * Gets color from name
   *
   * @protected
   * @param {string} name
   * @returns {string}
   * @memberof MgtPerson
   */
  protected getColorFromName(name: string): string {
    const charCodes = name
      .split('')
      .map(char => char.charCodeAt(0))
      .join('');
    const nameInt = parseInt(charCodes, 10);
    const colors = [
      'pinkRed10',
      'red20',
      'red10',
      'orange20',
      'orangeYellow20',
      'green10',
      'green20',
      'cyan20',
      'cyan30',
      'cyanBlue10',
      'cyanBlue20',
      'blue10',
      'blueMagenta30',
      'blueMagenta20',
      'magenta20',
      'magenta10',
      'magentaPink10',
      'orange30',
      'gray30',
      // 'gray20',
      'lightGrey'
    ];
    return colors[nameInt % colors.length];
  }

  private getImage(): string {
    if (this.personImage) {
      return this.personImage;
    }

    if (this._fetchedImage) {
      return this._fetchedImage;
    }

    const person = this.personDetailsInternal || this.personDetails;
    return person && person.personImage ? person.personImage : null;
  }

  private isLetter(char: string) {
    try {
      return char.match(new RegExp('\\p{L}', 'u'));
    } catch (e) {
      return char.toLowerCase() !== char.toUpperCase();
    }
  }

  private getTextFromProperty(personDetailsInternal: IDynamicPerson, prop: string) {
    if (!prop || prop.length === 0) {
      return null;
    }

    const properties = prop.trim().split(',');
    let text;
    let i = 0;

    while (!text && i < properties.length) {
      const currentProp = properties[i].trim();
      switch (currentProp) {
        case 'mail':
        case 'email':
          text = getEmailFromGraphEntity(personDetailsInternal);
          break;
        default:
          text = personDetailsInternal[currentProp];
      }
      i++;
    }

    return text;
  }

  private isLargeAvatar() {
    return this.avatarSize === 'large' || (this.avatarSize === 'auto' && this.view > ViewType.oneline);
  }

  private isThreeLines() {
    return this.view === ViewType.threelines;
  }

  private isFourLines() {
    return this.view === ViewType.fourlines;
  }

  private isVertical() {
    return this.verticalLayout;
  }

  private handleMouseClick(e: MouseEvent) {
    const element = e.target as HTMLElement;
    if (this.personCardInteraction === PersonCardInteraction.click && element.tagName !== 'MGT-PERSON-CARD') {
      this.showPersonCard();
    }
  }

  private handleKeyDown(e: KeyboardEvent) {
    // enter activates person-card
    if (e) {
      if (e.key === 'Enter') {
        this.showPersonCard();
      }
    }
  }

  private handleMouseEnter(e: MouseEvent) {
    clearTimeout(this._mouseEnterTimeout);
    clearTimeout(this._mouseLeaveTimeout);
    if (this.personCardInteraction !== PersonCardInteraction.hover) {
      return;
    }
    this._mouseEnterTimeout = setTimeout(this.showPersonCard.bind(this), 500);
  }

  private handleMouseLeave(e: MouseEvent) {
    clearTimeout(this._mouseEnterTimeout);
    clearTimeout(this._mouseLeaveTimeout);
    this._mouseLeaveTimeout = setTimeout(this.hidePersonCard.bind(this), 500);
  }

  /**
   * hides the person card
   *
   * @memberof MgtPerson
   */
  public hidePersonCard() {
    const flyout = this.flyout;
    if (flyout) {
      flyout.close();
    }
    const personCard = (this.querySelector('mgt-person-card') ||
      this.renderRoot.querySelector('mgt-person-card')) as MgtPersonCard;
    if (personCard) {
      personCard.isExpanded = false;
      personCard.clearHistory();
    }
  }

  private showPersonCard() {
    if (!this._personCardShouldRender) {
      this._personCardShouldRender = true;
    }

    const flyout = this.flyout;
    if (flyout) {
      flyout.open();
    }
  }
}<|MERGE_RESOLUTION|>--- conflicted
+++ resolved
@@ -1100,18 +1100,7 @@
   protected renderFlyoutContent(personDetails: IDynamicPerson, image: string, presence: Presence): TemplateResult {
     return (
       this.renderTemplate('person-card', { person: personDetails, personImage: image }) ||
-<<<<<<< HEAD
       mgtHtml`
-         <mgt-person-card
-           lock-tab-navigation
-           .personDetails=${personDetails}
-           .personImage=${image}
-           .personPresence=${presence}
-           .showPresence=${this.showPresence}
-         ></mgt-person-card>
-       `
-=======
-      html`
         <mgt-person-card
           lock-tab-navigation
           .personDetails=${personDetails}
@@ -1120,7 +1109,6 @@
           .showPresence=${this.showPresence}
         ></mgt-person-card>
       `
->>>>>>> b9c56bcd
     );
   }
 
