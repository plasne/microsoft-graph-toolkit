--- conflicted
+++ resolved
@@ -5,16 +5,6 @@
  * -------------------------------------------------------------------------------------------
  */
 
-<<<<<<< HEAD
-=======
-import { Person, PlannerAssignments, PlannerTask, User } from '@microsoft/microsoft-graph-types';
-import { Contact, OutlookTask, OutlookTaskFolder } from '@microsoft/microsoft-graph-types-beta';
-import { html, PropertyValueMap, TemplateResult } from 'lit';
-import { property, state } from 'lit/decorators.js';
-import { classMap } from 'lit/directives/class-map.js';
-import { repeat } from 'lit/directives/repeat.js';
-import { ifDefined } from 'lit/directives/if-defined.js';
->>>>>>> a06ad0dc
 import {
   ComponentMediaQuery,
   MgtTemplatedComponent,
@@ -1325,12 +1315,8 @@
     taskAssigneeClasses[`flyout-${taskId}`] = true;
 
     if (!this.newTaskVisible) {
-<<<<<<< HEAD
-      const planId: string = task._raw.planId;
-=======
       const raw: PlannerTask = task?._raw as PlannerTask;
       const planId = raw?.planId;
->>>>>>> a06ad0dc
       if (planId) {
         const group = this._groups.filter(grp => grp.id === planId);
         assignedGroupId = group.pop()?.containerId;
