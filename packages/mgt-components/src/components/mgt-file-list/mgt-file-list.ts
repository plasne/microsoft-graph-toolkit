/**
 * -------------------------------------------------------------------------------------------
 * Copyright (c) Microsoft Corporation.  All Rights Reserved.  Licensed under the MIT License.
 * See License in the project root for license information.
 * -------------------------------------------------------------------------------------------
 */

import { GraphPageIterator, Providers, ProviderState, customElement, mgtHtml } from '@microsoft/mgt-element';
import { DriveItem } from '@microsoft/microsoft-graph-types';
import { html, PropertyValueMap, TemplateResult } from 'lit';
import { property, state } from 'lit/decorators.js';
import { repeat } from 'lit/directives/repeat.js';
import {
  clearFilesCache,
  fetchNextAndCacheForFilesPageIterator,
  getDriveFilesByIdIterator,
  getDriveFilesByPathIterator,
  getFilesByIdIterator,
  getFilesByListQueryIterator,
  getFilesByPathIterator,
  getFilesByQueries,
  getFilesIterator,
  getGroupFilesByIdIterator,
  getGroupFilesByPathIterator,
  getMyInsightsFiles,
  getSiteFilesByIdIterator,
  getSiteFilesByPathIterator,
  getUserFilesByIdIterator,
  getUserFilesByPathIterator,
  getUserInsightsFiles
} from '../../graph/graph.files';
import './mgt-file-upload/mgt-file-upload';
import { getSvg, SvgIcon } from '../../utils/SvgHelper';
import { ViewType } from '../../graph/types';
import { styles } from './mgt-file-list-css';
import { strings } from './strings';
import { MgtFile } from '../mgt-file/mgt-file';
import { MgtFileUpload, MgtFileUploadConfig } from './mgt-file-upload/mgt-file-upload';

import {
  fluentProgressRing,
  fluentDesignSystemProvider,
  fluentDataGrid,
  fluentDataGridRow,
  fluentDataGridCell
} from '@fluentui/web-components';
import { registerFluentComponents } from '../../utils/FluentComponents';
import '../mgt-menu/mgt-menu';
import { MgtFileListBase } from './mgt-file-list-base';
import { CardSection } from '../BasePersonCardSection';

registerFluentComponents(
  fluentProgressRing,
  fluentDesignSystemProvider,
  fluentDataGrid,
  fluentDataGridRow,
  fluentDataGridCell
);

/**
 * The File List component displays a list of multiple folders and files by
 * using the file/folder name, an icon, and other properties specified by the developer.
 * This component uses the mgt-file component.
 *
 * @export
 * @class MgtFileList
 *
 * @fires {CustomEvent<MicrosoftGraph.DriveItem>} itemClick - Fired when a user clicks on a file.
 * it returns the file (DriveItem) details.
 *
 * NOTE: This component also allows customizing the tokens from mgt-file and mgt-file-upload components.
 * @cssprop --file-list-background-color - {Color} the background color of the component.
 * @cssprop --file-list-box-shadow - {String} the box-shadow syle of the component. Default value is --elevation-shadow-card-rest.
 * @cssprop --file-list-border-radius - {Length} the file list box border radius. Default value is 8px.
 * @cssprop --file-list-border - {String} the file list border style. Default value is none.
 * @cssprop --file-list-padding -{String} the file list padding.  Default value is 0px.
 * @cssprop --file-list-margin -{String} the file list margin. Default value is 0px.
 * @cssprop --show-more-button-background-color - {Color} the "show more" button background color.
 * @cssprop --show-more-button-background-color--hover - {Color} the "show more" button background color on hover.
 * @cssprop --show-more-button-font-size - {String} the "show more" text font size. Default value is 12px.
 * @cssprop --show-more-button-padding - {String} the "show more" button padding. Default value is 0px.
 * @cssprop --show-more-button-border-bottom-right-radius - {String} the "show more" button bottom right border radius. Default value is 8px.
 * @cssprop --show-more-button-border-bottom-left-radius - {String} the "show more" button bottom left border radius. Default value is 8px;
 * @cssprop --progress-ring-size -{String} Progress ring height and width. Default value is 24px.
 */

// tslint:disable-next-line: max-classes-per-file
@customElement('file-list')
<<<<<<< HEAD
export class MgtFileList extends MgtFileListBase implements CardSection {
=======
export class MgtFileList extends MgtTemplatedComponent implements CardSection {
>>>>>>> 511e05b9
  private _isCompact = false;
  /**
   * Array of styles to apply to the element. The styles should be defined
   * using the `css` tag function.
   */
  static get styles() {
    return styles;
  }

  /**
   * Strings to be used in the component
   *
   * @readonly
   * @protected
   * @memberof MgtFileList
   */
  protected get strings(): Record<string, string> {
    return strings;
  }

  /**
   * Get the scopes required for file list
   *
   * @static
   * @return {*}  {string[]}
   * @memberof MgtFileList
   */
  public static get requiredScopes(): string[] {
    return [...new Set([...MgtFile.requiredScopes])];
  }

  private _preloadedFiles: DriveItem[];
  private pageIterator: GraphPageIterator<DriveItem>;
  // tracking user arrow key input of selection for accessibility purpose
  private _focusedItemIndex = -1;

  @state()
  private _isLoadingMore: boolean;

  @state()
  private _selectedFiles: Map<string, DriveItem>;

  constructor() {
    super();
    this._selectedFiles = new Map();
    this.pageSize = 10;
    this.itemView = ViewType.twolines;
    this.maxUploadFile = 10;
    this.enableFileUpload = false;
    this._preloadedFiles = [];
  }

  protected updated(changedProperties: PropertyValueMap<any> | Map<PropertyKey, unknown>): void {
    super.updated(changedProperties);
    this.renderRoot.querySelector<MgtFileUpload>('mgt-file-upload')?.attachEventListeners();
  }

  /**
   * The name for display in the overview section.
   *
   * @readonly
   * @type {string}
   * @memberof MgtFileList
   */
  public get displayName(): string {
    return this.strings.filesSectionTitle;
  }

  /**
   * The title for the card when rendered as a card full.
   *
   * @readonly
   * @type {string}
   * @memberof MgtFileList
   */
  public get cardTitle(): string {
    return this.strings.filesSectionTitle;
  }

  /**
   * Render the icon for display in the navigation ribbon.
   *
   * @returns {TemplateResult}
   * @memberof MgtFileList
   */
  public renderIcon(): TemplateResult {
    return getSvg(SvgIcon.Files);
  }

  /**
   * Override requestStateUpdate to include clearstate.
   *
   * @memberof MgtFileList
   */
  protected requestStateUpdate(force?: boolean) {
    this.clearState();
    return super.requestStateUpdate(force);
  }

  /**
   * Reset state
   *
   * @memberof MgtFileList
   */
  protected clearState(): void {
    super.clearState();
    this._isCompact = false;
    this.files = null;
    this._isCompact = false;
    this._selectedFiles = new Map();
    this.fireCustomEvent('selectionChanged', []);
  }

  /**
   * Set the section to compact view mode
   *
   * @returns
   * @memberof BasePersonCardSection
   */
  public asCompactView() {
    this._isCompact = true;
    this.requestUpdate();
    return this;
  }

  /**
   * Set the section to full view mode
   *
   * @returns
   * @memberof BasePersonCardSection
   */
  public asFullView() {
    this._isCompact = false;
    this.requestUpdate();
    return this;
  }

  /**
   * Render the file list
   *
   * @return {*}
   * @memberof MgtFileList
   */
  public render() {
    if (!this.files && this.isLoadingState) {
      return this.renderLoading();
    }

    if (!this.files || this.files.length === 0) {
      return this.renderNoData();
    }

    return this._isCompact ? this.renderCompactView() : this.renderFullView();
  }

  /**
   * Render the compact view
   *
   * @returns {TemplateResult}
   * @memberof MgtFileList
   */
  public renderCompactView(): TemplateResult {
    const files = this.files.slice(0, 3);

    return this.renderFiles(files);
  }

  /**
   * Render the full view
   *
   * @returns {TemplateResult}
   * @memberof MgtFileList
   */
  public renderFullView(): TemplateResult {
    return this.renderTemplate('default', { files: this.files }) || this.renderFiles(this.files);
  }

  /**
   * Render the loading state
   *
   * @protected
   * @returns {TemplateResult}
   * @memberof MgtFileList
   */
  protected renderLoading(): TemplateResult {
    return this.renderTemplate('loading', null) || html``;
  }

  /**
   * Render the state when no data is available
   *
   * @protected
   * @returns {TemplateResult}
   * @memberof MgtFileList
   */
  protected renderNoData(): TemplateResult {
    return (
      this.renderTemplate('no-data', null) ||
      (this.enableFileUpload === true && Providers.globalProvider !== undefined
        ? html`
            <div class="file-list-wrapper" dir=${this.direction}>
              ${this.renderFileUpload()}
            </div>`
        : html``)
    );
  }

  /**
   * Render the list of files.
   *
   * @protected
   * @param {*} files
   * @returns {TemplateResult}
   * @memberof mgtFileList
   */
  protected renderFiles(files: DriveItem[]): TemplateResult {
    return html`
      <div id="file-list-wrapper" class="file-list-wrapper" dir=${this.direction}>
        ${this.enableFileUpload ? this.renderFileUpload() : null}
        <ul
          id="file-list"
          class="file-list"
        >
          <li
            tabindex="0"
            class="file-item"
            @keydown="${this.onFileListKeyDown}"
            @focus="${this.onFocusFirstItem}"
            @click=${(e: MouseEvent) => this.handleItemSelect(this.files[0], e)}>
            ${this.renderFile(this.files[0])}
          </li>
          ${repeat(
            files.slice(1),
            f => f.id,
            f => html`
              <li
                class="file-item"
                @keydown="${this.onFileListKeyDown}"
                @click=${(e: MouseEvent) => this.handleItemSelect(f, e)}>
                ${this.renderFile(f)}
              </li>
            `
          )}
        </ul>
        ${
          !this.hideMoreFilesButton &&
          this.pageIterator &&
          (this.pageIterator.hasNext || this._preloadedFiles.length) &&
          !this._isCompact
            ? this.renderMoreFileButton()
            : null
        }
      </div>
    `;
  }

  /**
   * Render an individual file.
   *
   * @protected
   * @returns {TemplateResult}
   * @memberof mgtFileList
   */
  protected renderFile(file: DriveItem): TemplateResult {
    const view = this.itemView;
    return (
      this.renderTemplate('file', { file }, file.id) ||
      mgtHtml`
        <mgt-file
          @click=${(e: MouseEvent) => this.handleItemSelect(file, e)}
          part="file-item"
          .fileDetails=${file}
          .view=${view}
        ></mgt-file>
      `
    );
  }

  /**
   * Render the button when clicked will show more files.
   *
   * @protected
   * @returns {TemplateResult}
   * @memberof MgtFileList
   */
  protected renderMoreFileButton(): TemplateResult {
    if (this._isLoadingMore) {
      return html`
        <fluent-progress-ring role="progressbar" viewBox="0 0 8 8" class="progress-ring"></fluent-progress-ring>
      `;
    } else {
      return html`
        <fluent-button
          appearance="stealth"
          id="show-more"
          class="show-more"
          @click=${this.renderNextPage}
        >
          <span class="show-more-text">${this.strings.showMoreSubtitle}</span>
        </fluent-button>`;
    }
  }

  /**
   * Render MgtFileUpload sub component
   *
   * @returns
   */
  protected renderFileUpload(): TemplateResult {
    const fileUploadConfig: MgtFileUploadConfig = {
      graph: Providers.globalProvider.graph.forComponent(this),
      driveId: this.driveId,
      excludedFileExtensions: this.excludedFileExtensions,
      groupId: this.groupId,
      itemId: this.itemId,
      itemPath: this.itemPath,
      userId: this.userId,
      siteId: this.siteId,
      maxFileSize: this.maxFileSize,
      maxUploadFile: this.maxUploadFile
    };
    return mgtHtml`
        <mgt-file-upload .fileUploadList=${fileUploadConfig} ></mgt-file-upload>
      `;
  }

  /**
   * Handles setting the focusedItemIndex to 0 when you focus on the first item
   * in the file list.
   *
   * @returns void
   */
  private readonly onFocusFirstItem = () => (this._focusedItemIndex = 0);

  /**
   * Handle accessibility keyboard keydown events (arrow up, arrow down, enter, tab) on file list
   *
   * @param event
   */
  private readonly onFileListKeyDown = (event: KeyboardEvent): void => {
    const fileList = this.renderRoot.querySelector('.file-list');
    let focusedItem: HTMLElement;

    if (!fileList?.children.length) {
      return;
    }

    if (event.code === 'ArrowUp' || event.code === 'ArrowDown') {
      if (event.code === 'ArrowUp') {
        if (this._focusedItemIndex === -1) {
          this._focusedItemIndex = fileList.children.length;
        }
        this._focusedItemIndex = (this._focusedItemIndex - 1 + fileList.children.length) % fileList.children.length;
      }
      if (event.code === 'ArrowDown') {
        this._focusedItemIndex = (this._focusedItemIndex + 1) % fileList.children.length;
      }

      focusedItem = fileList.children[this._focusedItemIndex] as HTMLElement;
      this.updateItemBackgroundColor(fileList, focusedItem, 'focused');
    }

    if (event.code === 'Enter' || event.code === 'Space') {
      focusedItem = fileList.children[this._focusedItemIndex] as HTMLElement;

      const file = focusedItem.children[0] as MgtFile;
      event.preventDefault();
      this.fireCustomEvent('itemClick', file.fileDetails);
      this.handleFileClick(file.fileDetails);

      this.updateItemBackgroundColor(fileList, focusedItem, 'selected');
    }

    if (event.code === 'Tab') {
      focusedItem = fileList.children[this._focusedItemIndex] as HTMLElement;
    }
  };

  private raiseItemClickedEvent(file: DriveItem) {
    this.fireCustomEvent('itemClick', file);
  }

  /**
   * load state into the component.
   *
   * @protected
   * @returns
   * @memberof MgtFileList
   */
  protected async loadState() {
    const provider = Providers.globalProvider;
    if (!provider || provider.state === ProviderState.Loading) {
      return;
    }

    if (provider.state === ProviderState.SignedOut) {
      this.files = null;
      return;
    }
    const graph = provider.graph.forComponent(this);
    let files: DriveItem[];
    let pageIterator: GraphPageIterator<DriveItem>;

    const getFromMyDrive = !this.driveId && !this.siteId && !this.groupId && !this.userId;

    // combinations of these attributes must be provided in order for the component to know which endpoint to call to request files
    // not supplying enough for these combinations will get a null file result
    if (
      (this.driveId && !this.itemId && !this.itemPath) ||
      (this.groupId && !this.itemId && !this.itemPath) ||
      (this.siteId && !this.itemId && !this.itemPath) ||
      (this.userId && !this.insightType && !this.itemId && !this.itemPath)
    ) {
      this.files = null;
    }

    if (!this.files) {
      if (this.fileListQuery) {
        pageIterator = await getFilesByListQueryIterator(graph, this.fileListQuery, this.pageSize);
      } else if (this.fileQueries) {
        files = await getFilesByQueries(graph, this.fileQueries);
      } else if (getFromMyDrive) {
        if (this.itemId) {
          pageIterator = await getFilesByIdIterator(graph, this.itemId, this.pageSize);
        } else if (this.itemPath) {
          pageIterator = await getFilesByPathIterator(graph, this.itemPath, this.pageSize);
        } else if (this.insightType) {
          files = await getMyInsightsFiles(graph, this.insightType);
        } else {
          pageIterator = await getFilesIterator(graph, this.pageSize);
        }
      } else if (this.driveId) {
        if (this.itemId) {
          pageIterator = await getDriveFilesByIdIterator(graph, this.driveId, this.itemId, this.pageSize);
        } else if (this.itemPath) {
          pageIterator = await getDriveFilesByPathIterator(graph, this.driveId, this.itemPath, this.pageSize);
        }
      } else if (this.groupId) {
        if (this.itemId) {
          pageIterator = await getGroupFilesByIdIterator(graph, this.groupId, this.itemId, this.pageSize);
        } else if (this.itemPath) {
          pageIterator = await getGroupFilesByPathIterator(graph, this.groupId, this.itemPath, this.pageSize);
        }
      } else if (this.siteId) {
        if (this.itemId) {
          pageIterator = await getSiteFilesByIdIterator(graph, this.siteId, this.itemId, this.pageSize);
        } else if (this.itemPath) {
          pageIterator = await getSiteFilesByPathIterator(graph, this.siteId, this.itemPath, this.pageSize);
        }
      } else if (this.userId) {
        if (this.itemId) {
          pageIterator = await getUserFilesByIdIterator(graph, this.userId, this.itemId, this.pageSize);
        } else if (this.itemPath) {
          pageIterator = await getUserFilesByPathIterator(graph, this.userId, this.itemPath, this.pageSize);
        } else if (this.insightType) {
          files = await getUserInsightsFiles(graph, this.userId, this.insightType);
        }
      }

      if (pageIterator) {
        this.pageIterator = pageIterator;
        this._preloadedFiles = [...this.pageIterator.value];

        // handle when cached file length is greater than page size
        if (this._preloadedFiles.length >= this.pageSize) {
          files = this._preloadedFiles.splice(0, this.pageSize);
        } else {
          files = this._preloadedFiles.splice(0, this._preloadedFiles.length);
        }
      }

      // filter files when extensions are provided
      let filteredByFileExtension: DriveItem[];
      if (this.fileExtensions && this.fileExtensions !== null) {
        // retrive all pages before filtering
        if (this.pageIterator?.value) {
          while (this.pageIterator.hasNext) {
            await fetchNextAndCacheForFilesPageIterator(this.pageIterator);
          }
          files = this.pageIterator.value;
          this._preloadedFiles = [];
        }
        filteredByFileExtension = files.filter(file => {
          for (const e of this.fileExtensions) {
            if (e === this.getFileExtension(file.name)) {
              return file;
            }
          }
        });
      }

      if (filteredByFileExtension?.length >= 0) {
        this.files = filteredByFileExtension;
        if (this.pageSize) {
          files = this.files.splice(0, this.pageSize);
          this.files = files;
        }
      } else {
        this.files = files;
      }
    }
  }

  /**
   * Handle the click event on an item.
   *
   * @protected
   * @memberof MgtFileList
   */
  protected handleItemSelect(item: DriveItem, event: MouseEvent): void {
    event?.stopPropagation();
    this.handleFileClick(item);
    this.raiseItemClickedEvent(item);

    // handle accessibility updates when item clicked
    if (event) {
      const fileList = this.renderRoot.querySelector('.file-list');

      // get index of the focused item
      const nodes = Array.from(fileList.children);
      const li = (event.target as HTMLElement).closest('li');
      const index = nodes.indexOf(li);
      this._focusedItemIndex = index;
      const clickedItem = fileList.children[this._focusedItemIndex] as HTMLElement;
      this.updateItemBackgroundColor(fileList, clickedItem, 'selected');
    }
  }

  /**
   * Handle the click event on button to show next page.
   *
   * @protected
   * @memberof MgtFileList
   */
  protected renderNextPage = async () => {
    // render next page from cache if exists, or else use iterator
    if (this._preloadedFiles.length > 0) {
      this.files = [
        ...this.files,
        ...this._preloadedFiles.splice(0, Math.min(this.pageSize, this._preloadedFiles.length))
      ];
    } else {
      if (this.pageIterator.hasNext) {
        this._isLoadingMore = true;
        const root = this.renderRoot.querySelector('#file-list-wrapper');
        if (root?.animate) {
          // play back
          root.animate(
            [
              {
                height: 'auto',
                transformOrigin: 'top left'
              },
              {
                height: 'auto',
                transformOrigin: 'top left'
              }
            ],
            {
              duration: 1000,
              easing: 'ease-in-out',
              fill: 'both'
            }
          );
        }
        await fetchNextAndCacheForFilesPageIterator(this.pageIterator);
        this._isLoadingMore = false;
        this.files = this.pageIterator.value;
      }
    }

    this.requestUpdate();
  };

  private handleFileClick(file: DriveItem) {
    if (file?.webUrl) {
      window.open(file.webUrl, '_blank', 'noreferrer');
    }
  }

  /**
   * Get file extension string from file name
   *
   * @param name file name
   * @returns {string} file extension
   */
  private getFileExtension(name: string) {
    const re = /(?:\.([^.]+))?$/;
    const fileExtension = re.exec(name)[1] || '';

    return fileExtension;
  }

  /**
   * Handle remove and add css class on accessibility keyboard select and focus
   *
   * @param fileList HTML element
   * @param focusedItem HTML element
   * @param className background class to be applied
   */
  private updateItemBackgroundColor(fileList: Element, focusedItem: HTMLElement, className: string) {
    // reset background color and remove tabindex
    for (const node of fileList.children) {
      node.classList.remove(className);
      node.removeAttribute('tabindex');
    }

    // set focused item background color
    if (focusedItem) {
      focusedItem.classList.add(className);
      focusedItem.scrollIntoView({ behavior: 'smooth', block: 'nearest', inline: 'start' });
      focusedItem.setAttribute('tabindex', '0');
      focusedItem.focus();
    }

    // remove selected classes
    for (const node of fileList.children) {
      node.classList.remove('selected');
    }
  }

  /**
   * Handle reload of File List and condition to clear cache
   *
   * @param clearCache boolean, if true clear cache
   */
  public reload(clearCache = false) {
    if (clearCache) {
      // clear cache File List
      void clearFilesCache();
    }

    void this.requestStateUpdate(true);
  }
}<|MERGE_RESOLUTION|>--- conflicted
+++ resolved
@@ -5,7 +5,14 @@
  * -------------------------------------------------------------------------------------------
  */
 
-import { GraphPageIterator, Providers, ProviderState, customElement, mgtHtml } from '@microsoft/mgt-element';
+import {
+  GraphPageIterator,
+  Providers,
+  ProviderState,
+  customElement,
+  mgtHtml,
+  MgtTemplatedComponent
+} from '@microsoft/mgt-element';
 import { DriveItem } from '@microsoft/microsoft-graph-types';
 import { html, PropertyValueMap, TemplateResult } from 'lit';
 import { property, state } from 'lit/decorators.js';
@@ -86,11 +93,7 @@
 
 // tslint:disable-next-line: max-classes-per-file
 @customElement('file-list')
-<<<<<<< HEAD
-export class MgtFileList extends MgtFileListBase implements CardSection {
-=======
 export class MgtFileList extends MgtTemplatedComponent implements CardSection {
->>>>>>> 511e05b9
   private _isCompact = false;
   /**
    * Array of styles to apply to the element. The styles should be defined
