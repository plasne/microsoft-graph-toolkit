/**
 * -------------------------------------------------------------------------------------------
 * Copyright (c) Microsoft Corporation.  All Rights Reserved.  Licensed under the MIT License.
 * See License in the project root for license information.
 * -------------------------------------------------------------------------------------------
 */

<<<<<<< HEAD
@import './shared-sass-variables';
=======
$focus-ring-style: var(--focus-ring-style, auto);
>>>>>>> a8902ac1

:host([hidden]) {
  display: none;
}

:host {
  display: block;

  --default-font-family: 'Segoe UI', 'Segoe UI Web (West European)', 'Segoe UI', -apple-system, 'BlinkMacSystemFont', 'Roboto', 'Helvetica Neue', sans-serif;
  --default-font-size: 14px;
  --theme-primary-color: #0078d7;
  --theme-dark-color: #005a9e;
}
<<<<<<< HEAD

.ms-icon {
=======
:focus-visible {
  // ensure default is correctly set for Firefox
  outline-color: var(--focus-ring-color, Highlight);
  // ensure default is set for other browsers
  outline-color: var(--focus-ring-color, -webkit-focus-ring-color);
  // set the style of the focus ring
  // this needs to be something other than auto in Firefox to use the custom color
  outline-style: $focus-ring-style;
}
.ms-Icon {
>>>>>>> a8902ac1
  display: inline-block;
  font-family: $font-icon;
  font-style: normal;
  font-weight: normal;
  font-size: 16px;
  -moz-osx-font-smoothing: grayscale;
  -webkit-font-smoothing: antialiased;
  margin: 4px 0;
}

.error {
  background-color: rgb(253 231 233);
  padding-block: 8px;
  padding-inline: 8px 12px;
}

.ms-icon-chevron-down::before {
  content: '\\\E70D';
}

.ms-icon-chevron-up::before {
  content: '\\\E70E';
}

.ms-icon-contact::before {
  content: '\\\E77B';
}

.ms-icon-add-friend::before {
  content: '\\\E8FA';
}

.ms-icon-outlook-logo-inverser::before {
  content: '\\\EB6D';
}<|MERGE_RESOLUTION|>--- conflicted
+++ resolved
@@ -5,11 +5,9 @@
  * -------------------------------------------------------------------------------------------
  */
 
-<<<<<<< HEAD
 @import './shared-sass-variables';
-=======
+
 $focus-ring-style: var(--focus-ring-style, auto);
->>>>>>> a8902ac1
 
 :host([hidden]) {
   display: none;
@@ -23,10 +21,6 @@
   --theme-primary-color: #0078d7;
   --theme-dark-color: #005a9e;
 }
-<<<<<<< HEAD
-
-.ms-icon {
-=======
 :focus-visible {
   // ensure default is correctly set for Firefox
   outline-color: var(--focus-ring-color, Highlight);
@@ -36,8 +30,7 @@
   // this needs to be something other than auto in Firefox to use the custom color
   outline-style: $focus-ring-style;
 }
-.ms-Icon {
->>>>>>> a8902ac1
+.ms-icon {
   display: inline-block;
   font-family: $font-icon;
   font-style: normal;
