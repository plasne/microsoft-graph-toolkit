--- conflicted
+++ resolved
@@ -5,10 +5,6 @@
  * -------------------------------------------------------------------------------------------
  */
 
-<<<<<<< HEAD
-import { IProvider, ProviderState, createFromProvider } from '@microsoft/mgt-element';
-import { TeamsFx, TeamsUserCredential } from '@microsoft/teamsfx';
-=======
 import {
   IProvider,
   ProviderState,
@@ -16,8 +12,7 @@
   GraphEndpoint,
   MICROSOFT_GRAPH_DEFAULT_ENDPOINT
 } from '@microsoft/mgt-element';
-import { TeamsFx } from '@microsoft/teamsfx';
->>>>>>> 1edf6351
+import { TeamsFx, TeamsUserCredential } from '@microsoft/teamsfx';
 
 /**
  * TeamsFx Provider handler
@@ -81,13 +76,9 @@
    */
   private _accessToken: string = '';
 
-<<<<<<< HEAD
-  constructor(teamsfx: TeamsFx, scopes: string | string[]);
-  constructor(teamsUserCredential: TeamsUserCredential, scopes: string | string[]);
-  constructor(authConfig: TeamsFx | TeamsUserCredential, scopes: string | string[]) {
-=======
-  constructor(teamsfx: TeamsFx, scopes: string | string[], baseURL: GraphEndpoint = MICROSOFT_GRAPH_DEFAULT_ENDPOINT) {
->>>>>>> 1edf6351
+  constructor(teamsfx: TeamsFx, scopes: string | string[], baseURL?: GraphEndpoint);
+  constructor(teamsUserCredential: TeamsUserCredential, scopes: string | string[], baseURL?: GraphEndpoint);
+  constructor(authConfig: TeamsFx | TeamsUserCredential, scopes: string | string[], baseURL?: GraphEndpoint){
     super();
 
     if (!this._teamsfx && !this._credential) {
@@ -110,7 +101,12 @@
       this.scopes = scopesArr;
     }
 
-    this.baseURL = baseURL;
+    if (baseURL){
+      this.baseURL = baseURL;
+    } else {
+      this.baseURL = MICROSOFT_GRAPH_DEFAULT_ENDPOINT;
+    }
+    
     this.graph = createFromProvider(this);
   }
 
