/**
 * -------------------------------------------------------------------------------------------
 * Copyright (c) Microsoft Corporation.  All Rights Reserved.  Licensed under the MIT License.
 * See License in the project root for license information.
 * -------------------------------------------------------------------------------------------
 */

/**
 * returns a promise that resolves after specified time
 *
 * @param time in milliseconds
 */
<<<<<<< HEAD
export const delay = (ms: number): Promise<void> => {
=======
export const delay = async (ms: number): Promise<void> => {
>>>>>>> c7bf047e
  return new Promise(resolve => {
    setTimeout(resolve, ms);
  });
};<|MERGE_RESOLUTION|>--- conflicted
+++ resolved
@@ -10,11 +10,7 @@
  *
  * @param time in milliseconds
  */
-<<<<<<< HEAD
-export const delay = (ms: number): Promise<void> => {
-=======
 export const delay = async (ms: number): Promise<void> => {
->>>>>>> c7bf047e
   return new Promise(resolve => {
     setTimeout(resolve, ms);
   });
