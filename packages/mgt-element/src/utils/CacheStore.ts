--- conflicted
+++ resolved
@@ -7,13 +7,7 @@
 
 import { openDB } from 'idb';
 import { Providers } from '../providers/Providers';
-<<<<<<< HEAD
-import { dbListKey } from './dbListKey';
-import { CacheItem } from './CacheItem';
-import { CacheSchema } from './CacheSchema';
-=======
 import { CacheItem, CacheSchema, Index, dbListKey } from './CacheService';
->>>>>>> 8eedbb51
 
 /**
  * Represents a store in the cache
