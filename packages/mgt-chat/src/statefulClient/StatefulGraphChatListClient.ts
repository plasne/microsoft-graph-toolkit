--- conflicted
+++ resolved
@@ -157,11 +157,8 @@
 class StatefulGraphChatListClient implements StatefulClient<GraphChatListClient> {
   private readonly _notificationClient: GraphNotificationUserClient;
   private readonly _eventEmitter: ThreadEventEmitter;
-<<<<<<< HEAD
-=======
   // private readonly _cache: MessageCache;
   private readonly _cache: LastReadCache;
->>>>>>> 7c295051
   private _stateSubscribers: ((state: GraphChatListClient) => void)[] = [];
   private _chatListEventSubscribers: ((state: ChatListEvent) => void)[] = [];
   private readonly _graph: IGraph;
@@ -171,11 +168,8 @@
     Providers.globalProvider.onActiveAccountChanged(this.onActiveAccountChanged);
     this._eventEmitter = new ThreadEventEmitter();
     this.registerEventListeners();
-<<<<<<< HEAD
-=======
     // this._cache = new MessageCache();
     this._cache = new LastReadCache();
->>>>>>> 7c295051
     this._graph = graph('mgt-chat', GraphConfig.version);
     this.chatThreadsPerPage = chatThreadsPerPage;
     this._notificationClient = new GraphNotificationUserClient(this._eventEmitter, this._graph);
