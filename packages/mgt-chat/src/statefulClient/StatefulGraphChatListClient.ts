--- conflicted
+++ resolved
@@ -346,11 +346,7 @@
     this.notifyStateChange((draft: GraphChatListClient) => {
       // find the chat thread
       const chatThreadIndex = draft.chatThreads.findIndex(c => c.id === event.message.chatId);
-<<<<<<< HEAD
-      const chatThread = chatThreadIndex > -1 ? draft.chatThreads[chatThreadIndex] : undefined;
-=======
       const chatThread: GraphChatThread | undefined = draft.chatThreads[chatThreadIndex];
->>>>>>> 50eec0bd
 
       if (
         chatThread &&
