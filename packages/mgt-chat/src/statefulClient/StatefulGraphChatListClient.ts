--- conflicted
+++ resolved
@@ -267,15 +267,6 @@
       return;
     }
 
-<<<<<<< HEAD
-    // todo: it's own class level method
-    const handler = async (latestChatThreads: ChatThreadCollection) => {
-      // todo: test if we need this filter
-      const latestItems = (latestChatThreads.value as GraphChatThread[]).filter(chatThread => chatThread.id);
-      const checkedItems = await this.checkWhetherToMarkAsRead(latestItems);
-      // todo: we should check for duplicate ids and splice (remove dups)
-      items = items.concat(checkedItems);
-=======
     // wait for any load more to finish
     if (this._loadMorePromise) {
       await this._loadMorePromise;
@@ -318,7 +309,6 @@
   ) {
     const latestItems = latestChatThreads.value as GraphChatThread[];
     const checkedItems = await this.checkWhetherToMarkAsRead(latestItems);
->>>>>>> c91b337a
 
     const idsIncheckedItems = new Set(checkedItems.map(item => item.id));
     items = items.filter(item => !idsIncheckedItems.has(item.id));
@@ -347,16 +337,6 @@
       return;
     }
 
-<<<<<<< HEAD
-    // todo: asyc await on loadChatThreads
-    if (!nextLink) {
-      // max page count cannot exceed 50 per documentation
-      const pageCount = maxItems > 50 ? 50 : maxItems;
-      loadChatThreads(this._graph, pageCount).then(handler, err => error(err));
-    } else {
-      const filter = nextLink.split('?')[1];
-      await loadChatThreadsByPage(this._graph, filter).then(handler, err => error(err));
-=======
     try {
       const response = !nextLink
         ? await loadChatThreads(this._graph, maxItems > 50 ? 50 : maxItems) // max page count cannot exceed 50 per documentation
@@ -364,7 +344,6 @@
       await this.handleChatThreadsResponse(response, items, maxItems);
     } catch (err) {
       error(err);
->>>>>>> c91b337a
     }
   }
 
