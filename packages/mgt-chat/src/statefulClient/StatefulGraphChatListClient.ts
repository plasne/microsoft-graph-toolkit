--- conflicted
+++ resolved
@@ -294,45 +294,6 @@
   /**
    * Handle ChatListEvent event types.
    */
-<<<<<<< HEAD
-  private notifyChatMessageEventChange(message: ChatListEvent) {
-    this._chatListEventSubscribers.forEach(handler => handler(message));
-    if (message.type === 'chatRenamed' && message.message.eventDetail) {
-      const eventDetail = message.message.eventDetail as EventMessageDetail;
-      this.notifyStateChange((draft: GraphChatListClient) => {
-        const chatThread = draft.chatThreads.find(c => c.id === message.message.chatId);
-        if (chatThread) {
-          chatThread.topic = eventDetail.chatDisplayName;
-        }
-      });
-    }
-    if (message.type === 'chatMessageReceived') {
-      const chatThread = this._state.chatThreads.find(c => c.id === message.message.chatId);
-      if (chatThread) {
-        const msgInfo = message.message as ChatMessageInfo;
-        this.notifyStateChange((draft: GraphChatListClient) => {
-          const draftChatThread = draft.chatThreads.find(c => c.id === chatThread.id);
-          if (!draftChatThread) {
-            Error('Unexpected state discrepancy: Chat thread not found in draft state');
-            return;
-          }
-          draftChatThread.lastMessagePreview = msgInfo;
-          // remove the updated chat thread from the list and add it to the top
-          draft.chatThreads = draft.chatThreads.filter(c => c.id !== draftChatThread.id);
-          draft.chatThreads.unshift(draftChatThread);
-        });
-      } else {
-        // if the chat thread is not in the list, load it, add it to the top
-        loadChat(this._graph, message.message.chatId!)
-          .then(chat => {
-            this.notifyStateChange((draft: GraphChatListClient) => {
-              draft.chatThreads.unshift(chat);
-            });
-          })
-          .catch(e => error('Unexpected Error while loading Chat Thread: ', e));
-      }
-    }
-=======
   private notifyChatMessageEventChange(event: ChatListEvent) {
     this.notifyStateChange((draft: GraphChatListClient) => {
       // find the chat thread
@@ -408,7 +369,6 @@
         log(`received unrecognized event type '${event.type}' from the user subscription.`);
       }
     });
->>>>>>> e4c275c2
   }
 
   /*
