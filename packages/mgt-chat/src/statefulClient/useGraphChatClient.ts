/**
 * -------------------------------------------------------------------------------------------
 * Copyright (c) Microsoft Corporation.  All Rights Reserved.  Licensed under the MIT License.
 * See License in the project root for license information.
 * -------------------------------------------------------------------------------------------
 */

import { useEffect, useState } from 'react';
import { StatefulGraphChatClient } from './StatefulGraphChatClient';
import { log } from '@microsoft/mgt-element';

/**
 * Custom hook to abstract the creation of a stateful graph chat client.
 * @param {string} chatId the current chatId to be rendered
 * @param {React.EffectCallback} pre an optional useEffect function to be run before other useEffects
 * @param {React.EffectCallback} post an optional useEffect function to be run after other useEffects
 * @returns {StatefulGraphChatClient} a stateful graph chat client that is subscribed to the given chatId
 */
export const useGraphChatClient = (): StatefulGraphChatClient => {
  const [chatClient] = useState<StatefulGraphChatClient>(() => new StatefulGraphChatClient());

  // Returns a cleanup function to call tearDown on the chatClient
  // This allows us to clean up when the consuming component is being unmounted from the DOM
  useEffect(() => {
    return () => {
      log('invoked clean up effect');
      chatClient.tearDown();
    };
  }, [chatClient]);

<<<<<<< HEAD
  // todo: take out pre/post and move useeffect on line 46 back to Chat.
  // post
  useEffect(() => {
    if (post) post();
  }, [chatClient, post]);

=======
>>>>>>> c91b337a
  return chatClient;
};<|MERGE_RESOLUTION|>--- conflicted
+++ resolved
@@ -28,14 +28,5 @@
     };
   }, [chatClient]);
 
-<<<<<<< HEAD
-  // todo: take out pre/post and move useeffect on line 46 back to Chat.
-  // post
-  useEffect(() => {
-    if (post) post();
-  }, [chatClient, post]);
-
-=======
->>>>>>> c91b337a
   return chatClient;
 };