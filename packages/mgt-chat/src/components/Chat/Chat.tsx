--- conflicted
+++ resolved
@@ -1,13 +1,8 @@
 import { FluentThemeProvider, MessageThread, SendBox, MessageThreadStyles } from '@azure/communication-react';
 import { FluentTheme } from '@fluentui/react';
 import { FluentProvider, makeStyles, shorthands, webLightTheme } from '@fluentui/react-components';
-<<<<<<< HEAD
-import { Person, PersonCardInteraction, Spinner } from '@microsoft/mgt-react';
+import { Person, Spinner } from '@microsoft/mgt-react';
 import React, { useState } from 'react';
-=======
-import { Person, Spinner } from '@microsoft/mgt-react';
-import React, { useEffect, useState } from 'react';
->>>>>>> eeea1d64
 import { StatefulGraphChatClient } from '../../statefulClient/StatefulGraphChatClient';
 import { useGraphChatClient } from '../../statefulClient/useGraphChatClient';
 import { onRenderMessage } from '../../utils/chat';
@@ -89,11 +84,7 @@
     }
   },
   chatMessageContainer: {
-<<<<<<< HEAD
-    '& p>mgtPerson,msftMention': {
-=======
     '& p>.mgt-person-mention,msft-mention': {
->>>>>>> eeea1d64
       display: 'inline-block',
       ...shorthands.marginInline('0px')
     },
@@ -103,11 +94,7 @@
     }
   },
   myChatMessageContainer: {
-<<<<<<< HEAD
-    '& p>mgtPerson,msftMention': {
-=======
     '& p>.mgt-person-mention,msft-mention': {
->>>>>>> eeea1d64
       display: 'inline-block',
       ...shorthands.marginInline('0px')
     },
