--- conflicted
+++ resolved
@@ -111,13 +111,8 @@
   const [chatListClient, setChatListClient] = useState<StatefulGraphChatListClient | undefined>();
   const [chatListState, setChatListState] = useState<GraphChatListClient | undefined>();
   const [chatListActions, setChatListActions] = useState<IChatListActions | undefined>();
-<<<<<<< HEAD
-  const loadingRef = useRef(false);
 
   // todo: assume we are signed in when this component is mounted, remove auth guard.
-=======
-
->>>>>>> c91b337a
   // wait for provider to be ready before setting client and state
   useEffect(() => {
     const provider = Providers.globalProvider;
