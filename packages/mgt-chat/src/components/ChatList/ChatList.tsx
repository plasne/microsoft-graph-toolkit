--- conflicted
+++ resolved
@@ -14,13 +14,10 @@
 
 export interface IChatListItemProps {
   onSelected: (e: GraphChat) => void;
-<<<<<<< HEAD
   onLoaded?: () => void;
-=======
   buttonItems?: ChatListButtonItem[];
   chatThreadsPerPage: number;
   lastReadTimeInterval?: number;
->>>>>>> 20fbf145
 }
 
 const useStyles = makeStyles({
