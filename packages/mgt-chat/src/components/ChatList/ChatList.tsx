import React, { useEffect, useState } from 'react';
<<<<<<< HEAD
import { ChatListItem, IChatListItemInteractionProps } from '../ChatListItem/ChatListItem';
import { MgtTemplateProps, ProviderState, Providers } from '@microsoft/mgt-react';
import { makeStyles, Link, FluentProvider, shorthands, webLightTheme } from '@fluentui/react-components';
import { FluentThemeProvider } from '@azure/communication-react';
import { FluentTheme } from '@fluentui/react';
import { ChatMessageInfo } from '@microsoft/microsoft-graph-types';
import {
  ChatListEvent,
  StatefulGraphChatListClient,
  GraphChatListClient
} from '../../statefulClient/StatefulGraphChatListClient';
=======
import { ChatListItem } from '../ChatListItem/ChatListItem';
import { MgtTemplateProps } from '@microsoft/mgt-react';
import { makeStyles, Button, Link, FluentProvider, shorthands, webLightTheme } from '@fluentui/react-components';
import { FluentThemeProvider } from '@azure/communication-react';
import { FluentTheme } from '@fluentui/react';
import { Chat as GraphChat } from '@microsoft/microsoft-graph-types';
import { ChatListEvent, StatefulGraphChatListClient } from '../../statefulClient/StatefulGraphChatListClient';
import { useGraphChatListClient } from '../../statefulClient/useGraphChatListClient';
>>>>>>> 87287dda
import { ChatListHeader } from '../ChatListHeader/ChatListHeader';
import { IChatListMenuItemsProps } from '../ChatListHeader/EllipsisMenu';
import { ChatListButtonItem } from '../ChatListHeader/ChatListButtonItem';
import ChatListMenuItem from '../ChatListHeader/ChatListMenuItem';
<<<<<<< HEAD
=======

export interface IChatListItemInteractionProps {
  onSelected: (e: GraphChat) => void;
}
>>>>>>> 87287dda

const useStyles = makeStyles({
  headerContainer: {
    display: 'flex',
    justifyContent: 'center',
    width: '100%',
    ...shorthands.padding('10px')
  },
  linkContainer: {
    display: 'flex',
    justifyContent: 'center',
    width: '100%',
    ...shorthands.padding('10px')
  },
  loadMore: {
    textDecorationLine: 'none',
    fontSize: '1.2em',
    fontWeight: 'bold',
    '&:hover': {
      textDecorationLine: 'none' // This removes the underline when hovering
    }
  },
  button: {
    flexDirection: 'row',
    alignItems: 'center',
    width: '100%',
    ...shorthands.padding('0px'),
    ...shorthands.border('none')
  }
});

interface EventMessageDetail {
  chatDisplayName: string;
}

// this is a stub to move the logic here that should end up here.
export const ChatList = (
  props: MgtTemplateProps &
    IChatListItemInteractionProps &
    IChatListMenuItemsProps & {
      buttonItems?: ChatListButtonItem[];
      chatThreadsPerPage: number;
    }
) => {
  const { value } = props.dataContext as { value: GraphChat[] };
  const chats: GraphChat[] = value;

  const styles = useStyles();
<<<<<<< HEAD

  const [chatClient, setChatClient] = useState<StatefulGraphChatListClient | undefined>();
  const [chatState, setChatState] = useState<GraphChatListClient | undefined>();

  // wait for provider to be ready before setting client and state
  useEffect(() => {
    const provider = Providers.globalProvider;
    provider.onStateChanged(evt => {
      if (evt.detail === ProviderState.SignedIn) {
        const client = new StatefulGraphChatListClient(props.chatThreadsPerPage);
        setChatClient(client);
        setChatState(client.getState());
      }
    });
  }, []);

  const [menuItems, setMenuItems] = useState<ChatListMenuItem[]>(props.menuItems === undefined ? [] : props.menuItems);

  const onChatListEvent = (state: ChatListEvent) => {
    if (chatState !== undefined) {
      if (state.type === 'chatRenamed' && state.message.eventDetail) {
        let eventDetail = state.message.eventDetail as EventMessageDetail;
        let chatThread = chatState.chatThreads.find(c => c.id === state.message.chatId);
        if (chatThread) {
          chatThread.topic = eventDetail.chatDisplayName;
        }
      }

      if (state.type === 'chatMessageReceived') {
        let chatThread = chatState.chatThreads.find(c => c.id === state.message.chatId);
        if (chatThread) {
          let msgInfo = state.message as ChatMessageInfo;
          chatThread.lastMessagePreview = msgInfo;
        } else {
        }
      }
    }

    // TODO: implementation will happen later, right now, we just need to make sure messages are coming thru in console logs.
    console.log(state.type);
    console.log(state.message);
  };

  const loadMore = () => {
    chatClient?.loadMoreChatThreads();
  };

  useEffect(() => {
    if (chatClient) {
      chatClient.onChatListEvent(onChatListEvent);
      chatClient.onStateChange(setChatState);
      return () => {
        void chatClient.tearDown();
        chatClient.offChatListEvent(onChatListEvent);
        chatClient.offStateChange(setChatState);
      };
    }
  }, [chatClient]);

=======
  const chatClient: StatefulGraphChatListClient = useGraphChatListClient();
  const [chatState, setChatState] = useState(chatClient.getState());
  const [chatThreads, setChatThreads] = useState<GraphChat[]>(chats);
  const [menuItems, setMenuItems] = useState<ChatListMenuItem[]>(props.menuItems === undefined ? [] : props.menuItems);

  const onChatListEvent = (state: ChatListEvent) => {
    // TODO: implementation will happen later, right now, we just need to make sure messages are coming thru in console logs.

    console.log(state.type);
    console.log(state.message);
  };

  const [selectedItem, setSelectedItem] = useState<string>();

  useEffect(() => {
    chatClient.onChatListEvent(onChatListEvent);
    chatClient.onStateChange(setChatState);
    return () => {
      chatClient.offChatListEvent(onChatListEvent);
      chatClient.offStateChange(setChatState);
    };
  }, [chatClient]);

>>>>>>> 87287dda
  const chatListButtonItems = props.buttonItems === undefined ? [] : props.buttonItems;

  useEffect(() => {
    const markAllAsRead = {
      displayText: 'Mark all as read',
<<<<<<< HEAD
      onClick: () => {
        console.log('mark all as read');
      }
=======
      onClick: () => {}
>>>>>>> 87287dda
    };

    menuItems.unshift(markAllAsRead);
    setMenuItems(menuItems);
  }, []);

  return (
    // This is a temporary approach to render the chatlist items. This should be replaced.
    <FluentThemeProvider fluentTheme={FluentTheme}>
      <FluentProvider theme={webLightTheme}>
        <div>
          <div className={styles.headerContainer}>
            <ChatListHeader buttonItems={chatListButtonItems} menuItems={menuItems} />
          </div>
          <div>
<<<<<<< HEAD
            {chatState?.chatThreads.map(c => (
              <ChatListItem key={c.id} chat={c} myId={chatState?.userId} onSelected={props.onSelected} />
            ))}
            {chatState?.nextLink !== '' && (
              <div className={styles.linkContainer}>
                <Link onClick={loadMore} href="#" className={styles.loadMore}>
                  load more
                </Link>
              </div>
            )}
=======
            {chatThreads.map(c => (
              <Button
                className={styles.button}
                key={c.id}
                onClick={() => {
                  // set selected state only once per click event
                  if (c.id !== selectedItem) {
                    setSelectedItem(c.id);
                    props.onSelected(c);
                  }
                }}
              >
                <ChatListItem
                  key={c.id}
                  chat={c}
                  myId={chatState.userId}
                  isSelected={c.id === selectedItem}
                  isRead={false}
                />
              </Button>
            ))}
            <div className={styles.linkContainer}>
              <Link href="#" className={styles.loadMore}>
                load more
              </Link>
            </div>
>>>>>>> 87287dda
          </div>
        </div>
      </FluentProvider>
    </FluentThemeProvider>
  );
};

export default ChatList;<|MERGE_RESOLUTION|>--- conflicted
+++ resolved
@@ -1,37 +1,23 @@
 import React, { useEffect, useState } from 'react';
-<<<<<<< HEAD
-import { ChatListItem, IChatListItemInteractionProps } from '../ChatListItem/ChatListItem';
+import { ChatListItem } from '../ChatListItem/ChatListItem';
 import { MgtTemplateProps, ProviderState, Providers } from '@microsoft/mgt-react';
-import { makeStyles, Link, FluentProvider, shorthands, webLightTheme } from '@fluentui/react-components';
+import { makeStyles, Button, Link, FluentProvider, shorthands, webLightTheme } from '@fluentui/react-components';
 import { FluentThemeProvider } from '@azure/communication-react';
 import { FluentTheme } from '@fluentui/react';
-import { ChatMessageInfo } from '@microsoft/microsoft-graph-types';
+import { ChatMessageInfo, Chat as GraphChat } from '@microsoft/microsoft-graph-types';
 import {
   ChatListEvent,
   StatefulGraphChatListClient,
   GraphChatListClient
 } from '../../statefulClient/StatefulGraphChatListClient';
-=======
-import { ChatListItem } from '../ChatListItem/ChatListItem';
-import { MgtTemplateProps } from '@microsoft/mgt-react';
-import { makeStyles, Button, Link, FluentProvider, shorthands, webLightTheme } from '@fluentui/react-components';
-import { FluentThemeProvider } from '@azure/communication-react';
-import { FluentTheme } from '@fluentui/react';
-import { Chat as GraphChat } from '@microsoft/microsoft-graph-types';
-import { ChatListEvent, StatefulGraphChatListClient } from '../../statefulClient/StatefulGraphChatListClient';
-import { useGraphChatListClient } from '../../statefulClient/useGraphChatListClient';
->>>>>>> 87287dda
 import { ChatListHeader } from '../ChatListHeader/ChatListHeader';
 import { IChatListMenuItemsProps } from '../ChatListHeader/EllipsisMenu';
 import { ChatListButtonItem } from '../ChatListHeader/ChatListButtonItem';
 import ChatListMenuItem from '../ChatListHeader/ChatListMenuItem';
-<<<<<<< HEAD
-=======
 
 export interface IChatListItemInteractionProps {
   onSelected: (e: GraphChat) => void;
 }
->>>>>>> 87287dda
 
 const useStyles = makeStyles({
   headerContainer: {
@@ -76,11 +62,7 @@
       chatThreadsPerPage: number;
     }
 ) => {
-  const { value } = props.dataContext as { value: GraphChat[] };
-  const chats: GraphChat[] = value;
-
   const styles = useStyles();
-<<<<<<< HEAD
 
   const [chatClient, setChatClient] = useState<StatefulGraphChatListClient | undefined>();
   const [chatState, setChatState] = useState<GraphChatListClient | undefined>();
@@ -124,6 +106,8 @@
     console.log(state.message);
   };
 
+  const [selectedItem, setSelectedItem] = useState<string>();
+
   const loadMore = () => {
     chatClient?.loadMoreChatThreads();
   };
@@ -140,43 +124,14 @@
     }
   }, [chatClient]);
 
-=======
-  const chatClient: StatefulGraphChatListClient = useGraphChatListClient();
-  const [chatState, setChatState] = useState(chatClient.getState());
-  const [chatThreads, setChatThreads] = useState<GraphChat[]>(chats);
-  const [menuItems, setMenuItems] = useState<ChatListMenuItem[]>(props.menuItems === undefined ? [] : props.menuItems);
-
-  const onChatListEvent = (state: ChatListEvent) => {
-    // TODO: implementation will happen later, right now, we just need to make sure messages are coming thru in console logs.
-
-    console.log(state.type);
-    console.log(state.message);
-  };
-
-  const [selectedItem, setSelectedItem] = useState<string>();
-
-  useEffect(() => {
-    chatClient.onChatListEvent(onChatListEvent);
-    chatClient.onStateChange(setChatState);
-    return () => {
-      chatClient.offChatListEvent(onChatListEvent);
-      chatClient.offStateChange(setChatState);
-    };
-  }, [chatClient]);
-
->>>>>>> 87287dda
   const chatListButtonItems = props.buttonItems === undefined ? [] : props.buttonItems;
 
   useEffect(() => {
     const markAllAsRead = {
       displayText: 'Mark all as read',
-<<<<<<< HEAD
       onClick: () => {
         console.log('mark all as read');
       }
-=======
-      onClick: () => {}
->>>>>>> 87287dda
     };
 
     menuItems.unshift(markAllAsRead);
@@ -192,19 +147,7 @@
             <ChatListHeader buttonItems={chatListButtonItems} menuItems={menuItems} />
           </div>
           <div>
-<<<<<<< HEAD
             {chatState?.chatThreads.map(c => (
-              <ChatListItem key={c.id} chat={c} myId={chatState?.userId} onSelected={props.onSelected} />
-            ))}
-            {chatState?.nextLink !== '' && (
-              <div className={styles.linkContainer}>
-                <Link onClick={loadMore} href="#" className={styles.loadMore}>
-                  load more
-                </Link>
-              </div>
-            )}
-=======
-            {chatThreads.map(c => (
               <Button
                 className={styles.button}
                 key={c.id}
@@ -225,12 +168,13 @@
                 />
               </Button>
             ))}
-            <div className={styles.linkContainer}>
-              <Link href="#" className={styles.loadMore}>
-                load more
-              </Link>
-            </div>
->>>>>>> 87287dda
+            {chatState?.nextLink !== '' && (
+              <div className={styles.linkContainer}>
+                <Link onClick={loadMore} href="#" className={styles.loadMore}>
+                  load more
+                </Link>
+              </div>
+            )}
           </div>
         </div>
       </FluentProvider>
