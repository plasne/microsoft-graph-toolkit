--- conflicted
+++ resolved
@@ -1,35 +1,19 @@
-<<<<<<< HEAD
-import React, { useEffect, useState, useCallback } from 'react';
+import React, { useEffect, useState } from 'react';
 import { ChatListItem } from '../ChatListItem/ChatListItem';
-import { SampleChats } from '../ChatListItem/sampleData';
 import { MgtTemplateProps } from '@microsoft/mgt-react';
-import { FluentProvider, webLightTheme, Button, makeStyles, shorthands } from '@fluentui/react-components';
-=======
-import React, { useEffect, useState } from 'react';
-import { ChatListItem, IChatListItemInteractionProps } from '../ChatListItem/ChatListItem';
-import { MgtTemplateProps } from '@microsoft/mgt-react';
-import { makeStyles, Link, FluentProvider, shorthands, webLightTheme } from '@fluentui/react-components';
->>>>>>> 458da659
+import { makeStyles, Button, Link, FluentProvider, shorthands, webLightTheme } from '@fluentui/react-components';
 import { FluentThemeProvider } from '@azure/communication-react';
 import { FluentTheme } from '@fluentui/react';
 import { Chat as GraphChat } from '@microsoft/microsoft-graph-types';
 import { StatefulGraphChatClient } from '../../statefulClient/StatefulGraphChatClient';
 import { useGraphChatClient } from '../../statefulClient/useGraphChatClient';
-<<<<<<< HEAD
+import { ChatListHeader } from '../ChatListHeader/ChatListHeader';
+import { IChatListMenuItemsProps } from '../ChatListHeader/EllipsisMenu';
+import { ChatListButtonItem } from '../ChatListHeader/ChatListButtonItem';
 
 export interface IChatListItemInteractionProps {
   onSelected: (e: GraphChat) => void;
 }
-
-const useStyles = makeStyles({
-  button: {
-    flexDirection: 'row',
-    alignItems: 'center',
-    width: '100%'
-=======
-import { ChatListHeader } from '../ChatListHeader/ChatListHeader';
-import { IChatListMenuItemsProps } from '../ChatListHeader/EllipsisMenu';
-import { ChatListButtonItem } from '../ChatListHeader/ChatListButtonItem';
 
 const useStyles = makeStyles({
   headerContainer: {
@@ -51,16 +35,15 @@
     '&:hover': {
       textDecorationLine: 'none' // This removes the underline when hovering
     }
->>>>>>> 458da659
+  },
+  button: {
+    flexDirection: 'row',
+    alignItems: 'center',
+    width: '100%'
   }
 });
 
 // this is a stub to move the logic here that should end up here.
-<<<<<<< HEAD
-export const ChatList = (props: MgtTemplateProps & IChatListItemInteractionProps) => {
-  const styles = useStyles();
-
-=======
 export const ChatList = (
   props: MgtTemplateProps &
     IChatListItemInteractionProps &
@@ -69,7 +52,6 @@
     }
 ) => {
   const styles = useStyles();
->>>>>>> 458da659
   // TODO: change this to use StatefulGraphChatListClient
   const chatClient: StatefulGraphChatClient = useGraphChatClient('');
   const [chatState, setChatState] = useState(chatClient.getState());
@@ -96,35 +78,30 @@
     // This is a temporary approach to render the chatlist items. This should be replaced.
     <FluentThemeProvider fluentTheme={FluentTheme}>
       <FluentProvider theme={webLightTheme}>
-<<<<<<< HEAD
-        {chats.map(c => (
-          <Button
-            className={styles.button}
-            key={c.id}
-            onClick={() => {
-              // set selected state only once per click event
-              if (c.id !== selectedItem) {
-                setSelectedItem(c.id);
-                props.onSelected(c);
-              }
-            }}
-          >
-            <ChatListItem
-              key={c.id}
-              chat={c}
-              myId={chatState.userId}
-              isSelected={c.id === selectedItem}
-              isRead={false}
-            />
-          </Button>
-        ))}
-=======
         <div>
           <div className={styles.headerContainer}>
             <ChatListHeader buttonItems={chatListButtonItems} menuItems={chatListMenuItems} />
           </div>
           {chats.map(c => (
-            <ChatListItem key={c.id} chat={c} myId={chatState.userId} onSelected={props.onSelected} />
+            <Button
+              className={styles.button}
+              key={c.id}
+              onClick={() => {
+                // set selected state only once per click event
+                if (c.id !== selectedItem) {
+                  setSelectedItem(c.id);
+                  props.onSelected(c);
+                }
+              }}
+            >
+              <ChatListItem
+                key={c.id}
+                chat={c}
+                myId={chatState.userId}
+                isSelected={c.id === selectedItem}
+                isRead={false}
+              />
+            </Button>
           ))}
           <div className={styles.linkContainer}>
             <Link href="#" className={styles.loadMore}>
@@ -132,7 +109,6 @@
             </Link>
           </div>
         </div>
->>>>>>> 458da659
       </FluentProvider>
     </FluentThemeProvider>
   );
