--- conflicted
+++ resolved
@@ -14,11 +14,8 @@
 
 export interface IChatListItemProps {
   onSelected: (e: GraphChat) => void;
-<<<<<<< HEAD
+  onLoaded?: () => void;  
   onAllMessagesRead: (e: string[]) => void;
-=======
-  onLoaded?: () => void;
->>>>>>> cc79d5a1
   buttonItems?: ChatListButtonItem[];
   chatThreadsPerPage: number;
   lastReadTimeInterval?: number;
