import React, { useEffect, useState } from 'react';
import { ChatListItem } from '../ChatListItem/ChatListItem';
import { MgtTemplateProps } from '@microsoft/mgt-react';
import { makeStyles, Button, Link, FluentProvider, shorthands, webLightTheme } from '@fluentui/react-components';
import { FluentThemeProvider } from '@azure/communication-react';
import { FluentTheme } from '@fluentui/react';
import { Chat as GraphChat } from '@microsoft/microsoft-graph-types';
import { ChatListEvent, StatefulGraphChatListClient } from '../../statefulClient/StatefulGraphChatListClient';
import { useGraphChatListClient } from '../../statefulClient/useGraphChatListClient';
import { ChatListHeader } from '../ChatListHeader/ChatListHeader';
import { IChatListMenuItemsProps } from '../ChatListHeader/EllipsisMenu';
import { ChatListButtonItem } from '../ChatListHeader/ChatListButtonItem';
import ChatListMenuItem from '../ChatListHeader/ChatListMenuItem';

export interface IChatListItemInteractionProps {
  onSelected: (e: GraphChat) => void;
}

const useStyles = makeStyles({
  headerContainer: {
    display: 'flex',
    justifyContent: 'center',
    width: '100%',
    ...shorthands.padding('10px')
  },
  linkContainer: {
    display: 'flex',
    justifyContent: 'center',
    width: '100%',
    ...shorthands.padding('10px')
  },
  loadMore: {
    textDecorationLine: 'none',
    fontSize: '1.2em',
    fontWeight: 'bold',
    '&:hover': {
      textDecorationLine: 'none' // This removes the underline when hovering
    }
  },
  button: {
    flexDirection: 'row',
    alignItems: 'center',
    width: '100%'
  }
});

// this is a stub to move the logic here that should end up here.
export const ChatList = (
  props: MgtTemplateProps &
    IChatListItemInteractionProps &
    IChatListMenuItemsProps & {
      buttonItems?: ChatListButtonItem[];
    }
) => {
  const { value } = props.dataContext as { value: GraphChat[] };
  const chats: GraphChat[] = value;

  const styles = useStyles();
  const chatClient: StatefulGraphChatListClient = useGraphChatListClient();
  const [chatState, setChatState] = useState(chatClient.getState());
<<<<<<< HEAD
  const [chatThreads, setChatThreads] = useState<GraphChat[]>(chats);
  const [menuItems, setMenuItems] = useState<ChatListMenuItem[]>(props.menuItems === undefined ? [] : props.menuItems);

  const onChatListEvent = (state: ChatListEvent) => {
    // TODO: implementation will happen later, right now, we just need to make sure messages are coming thru in console logs.

    console.log(state.type);
    console.log(state.message);
  };
=======
  const [selectedItem, setSelectedItem] = useState<string>();
>>>>>>> 12c468f7

  useEffect(() => {
    chatClient.onChatListEvent(onChatListEvent);
    chatClient.onStateChange(setChatState);
    return () => {
      chatClient.offChatListEvent(onChatListEvent);
      chatClient.offStateChange(setChatState);
    };
  }, [chatClient]);

  const chatListButtonItems = props.buttonItems === undefined ? [] : props.buttonItems;

  useEffect(() => {
    const markAllAsRead = {
      displayText: 'Mark all as read',
      onClick: () => {}
    };

    menuItems.unshift(markAllAsRead);
    setMenuItems(menuItems);
  }, []);

  return (
    // This is a temporary approach to render the chatlist items. This should be replaced.
    <FluentThemeProvider fluentTheme={FluentTheme}>
      <FluentProvider theme={webLightTheme}>
        <div>
          <div className={styles.headerContainer}>
            <ChatListHeader buttonItems={chatListButtonItems} menuItems={menuItems} />
          </div>
<<<<<<< HEAD
          <div>
            {chatThreads.map(c => (
              <ChatListItem key={c.id} chat={c} myId={chatState.userId} onSelected={props.onSelected} />
            ))}
            <div className={styles.linkContainer}>
              <Link href="#" className={styles.loadMore}>
                load more
              </Link>
            </div>
=======
          {chats.map(c => (
            <Button
              className={styles.button}
              key={c.id}
              onClick={() => {
                // set selected state only once per click event
                if (c.id !== selectedItem) {
                  setSelectedItem(c.id);
                  props.onSelected(c);
                }
              }}
            >
              <ChatListItem
                key={c.id}
                chat={c}
                myId={chatState.userId}
                isSelected={c.id === selectedItem}
                isRead={false}
              />
            </Button>
          ))}
          <div className={styles.linkContainer}>
            <Link href="#" className={styles.loadMore}>
              load more
            </Link>
>>>>>>> 12c468f7
          </div>
        </div>
      </FluentProvider>
    </FluentThemeProvider>
  );
};

export default ChatList;<|MERGE_RESOLUTION|>--- conflicted
+++ resolved
@@ -58,7 +58,6 @@
   const styles = useStyles();
   const chatClient: StatefulGraphChatListClient = useGraphChatListClient();
   const [chatState, setChatState] = useState(chatClient.getState());
-<<<<<<< HEAD
   const [chatThreads, setChatThreads] = useState<GraphChat[]>(chats);
   const [menuItems, setMenuItems] = useState<ChatListMenuItem[]>(props.menuItems === undefined ? [] : props.menuItems);
 
@@ -68,9 +67,8 @@
     console.log(state.type);
     console.log(state.message);
   };
-=======
+
   const [selectedItem, setSelectedItem] = useState<string>();
->>>>>>> 12c468f7
 
   useEffect(() => {
     chatClient.onChatListEvent(onChatListEvent);
@@ -101,43 +99,33 @@
           <div className={styles.headerContainer}>
             <ChatListHeader buttonItems={chatListButtonItems} menuItems={menuItems} />
           </div>
-<<<<<<< HEAD
           <div>
             {chatThreads.map(c => (
-              <ChatListItem key={c.id} chat={c} myId={chatState.userId} onSelected={props.onSelected} />
+              <Button
+                className={styles.button}
+                key={c.id}
+                onClick={() => {
+                  // set selected state only once per click event
+                  if (c.id !== selectedItem) {
+                    setSelectedItem(c.id);
+                    props.onSelected(c);
+                  }
+                }}
+              >
+                <ChatListItem
+                  key={c.id}
+                  chat={c}
+                  myId={chatState.userId}
+                  isSelected={c.id === selectedItem}
+                  isRead={false}
+                />
+              </Button>
             ))}
             <div className={styles.linkContainer}>
               <Link href="#" className={styles.loadMore}>
                 load more
               </Link>
             </div>
-=======
-          {chats.map(c => (
-            <Button
-              className={styles.button}
-              key={c.id}
-              onClick={() => {
-                // set selected state only once per click event
-                if (c.id !== selectedItem) {
-                  setSelectedItem(c.id);
-                  props.onSelected(c);
-                }
-              }}
-            >
-              <ChatListItem
-                key={c.id}
-                chat={c}
-                myId={chatState.userId}
-                isSelected={c.id === selectedItem}
-                isRead={false}
-              />
-            </Button>
-          ))}
-          <div className={styles.linkContainer}>
-            <Link href="#" className={styles.loadMore}>
-              load more
-            </Link>
->>>>>>> 12c468f7
           </div>
         </div>
       </FluentProvider>
