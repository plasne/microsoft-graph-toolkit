--- conflicted
+++ resolved
@@ -48,15 +48,8 @@
       </MenuTrigger>
       <MenuPopover className={styles.menuPopover}>
         <MenuList>
-<<<<<<< HEAD
           {menuItems.map((menuItem, index) => (
-            <MenuItemLink href="" key={index} onSelect={menuItem.onSelected}>
-              {menuItem.displayText}
-            </MenuItemLink>
-=======
-          {menuItems.map(menuItem => (
-            <MenuItemLink content={menuItem.displayText} href="" onSelect={menuItem.onSelected} />
->>>>>>> a4d33ea1
+            <MenuItemLink content={menuItem.displayText} href="" key={index} onSelect={menuItem.onSelected} />
           ))}
         </MenuList>
       </MenuPopover>
