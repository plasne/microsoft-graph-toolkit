import React, { FC, useCallback, useState } from 'react';
import { IDynamicPerson } from '@microsoft/mgt-components';
import { Chat } from '@microsoft/microsoft-graph-types';
import { IGraph, PeoplePicker, Spinner } from '@microsoft/mgt-react';
import {
  Button,
  Divider,
  Field,
  FluentProvider,
  Input,
  InputOnChangeData,
  Text,
  Textarea,
  TextareaOnChangeData,
  teamsLightTheme,
  makeStyles,
  typographyStyles,
  shorthands,
  tokens,
  Theme,
  webLightTheme
} from '@fluentui/react-components';
import { createChatThread } from '../../statefulClient/graph.chat';
import { graph } from '../../utils/graph';
import { currentUserId } from '../../utils/currentUser';

interface NewChatProps {
  hideTitle?: boolean;
  title?: string;
  mode?: 'oneOnOne' | 'group' | 'auto';
  onChatCreated: (chat: Chat) => void;
  onCancelClicked: () => void;
  theme?: Theme;
}

const useStyles = makeStyles({
  container: {
    display: 'flex',
    flexDirection: 'column',
    // ...shorthands.paddingBlock('3px', '16px'),
    // minWidth: '300px',
    backgroundColor: tokens.colorNeutralBackground1
    // boxShadow: tokens.shadow8
  },
  title: {
    ...typographyStyles.subtitle2,
    ...shorthands.marginInline('32px')
  },
  form: {
    display: 'flex',
    flexDirection: 'column',
    gridRowGap: '16px',
    marginBlockStart: '16px'
    // ...shorthands.marginInline('32px')
  },
  formButtons: {
    display: 'flex',
    flexDirection: 'row',
    justifyContent: 'flex-end',
    gridColumnGap: '8px'
  }
});

<<<<<<< HEAD
const NewChat: FC<NewChatProps> = ({ onChatCreated, onCancelClicked, theme }: NewChatProps) => {
=======
const NewChat: FC<NewChatProps> = ({
  hideTitle,
  title,
  mode = 'auto',
  onChatCreated,
  onCancelClicked
}: NewChatProps) => {
>>>>>>> d1ffe5ce
  const styles = useStyles();
  type NewChatState = 'initial';

  const [isGroup, setIsGroup] = useState<boolean>(mode === 'group');

  const [state, setState] = useState<NewChatState | 'creating chat' | 'done'>('initial');
  // chat member data control
  const [selectedPeople, setSelectedPeople] = useState<IDynamicPerson[]>([]);
  const onSelectedPeopleChange = useCallback(
    (event: CustomEvent<IDynamicPerson[]>) => {
      if (event.detail) {
        setSelectedPeople(event.detail);
        if (mode === 'auto') {
          setIsGroup(event.detail.length > 1);
        }
      }
    },
    [mode]
  );
  // chat name data control
  const [chatName, setChatName] = useState<string>();
  const onChatNameChanged = useCallback(
    (_: React.FormEvent<HTMLInputElement | HTMLTextAreaElement>, data: InputOnChangeData) => {
      setChatName(data.value);
    },
    []
  );
  // initial message data control
  const [initialMessage, setInitialMessage] = useState<string>();
  const onInitialMessageChange = useCallback(
    (event: React.FormEvent<HTMLTextAreaElement>, data: TextareaOnChangeData) => {
      setInitialMessage(data.value);
    },
    []
  );
  const createChat = useCallback(() => {
    const graphClient: IGraph = graph('mgt-new-chat');
    setState('creating chat');
    const chatMembers = [currentUserId()];
    selectedPeople.reduce((acc, person) => {
      if (person.id) acc.push(person.id);
      return acc;
    }, chatMembers);
    void createChatThread(graphClient, chatMembers, isGroup, initialMessage, chatName).then(chat => {
      setState('done');
      onChatCreated(chat);
    });
  }, [onChatCreated, selectedPeople, initialMessage, chatName, isGroup]);

  return (
    <FluentProvider theme={theme ? theme : webLightTheme}>
      {state === 'initial' ? (
        <div className={styles.container}>
<<<<<<< HEAD
          {/* <Text as="h2" className={styles.title}>
            New Chat
      </Text> */}
          {/* <Divider /> */}
=======
          {!hideTitle && (
            <Text as="h2" className={styles.title}>
              {title ? title : 'New chat'}
            </Text>
          )}
          <Divider />
>>>>>>> d1ffe5ce
          <div className={styles.form}>
            <Field label="To">
              <PeoplePicker
                disabled={(mode === 'oneOnOne' && selectedPeople?.length > 0) || selectedPeople?.length > 19}
                ariaLabel="Select people to chat with"
                selectedPeople={selectedPeople}
                selectionChanged={onSelectedPeopleChange}
              />
            </Field>

            {isGroup && (
              <Field label="Group name">
                <Input placeholder="Chat name" onChange={onChatNameChanged} value={chatName} />
              </Field>
            )}
            <Textarea
              placeholder="Type your first message"
              size="large"
              resize="vertical"
              value={initialMessage}
              onChange={onInitialMessageChange}
            />
            <div className={styles.formButtons}>
              <Button appearance="secondary" onClick={onCancelClicked}>
                Cancel
              </Button>
              <Button appearance="primary" onClick={createChat}>
                Send
              </Button>
            </div>
          </div>
        </div>
      ) : (
        <>
          {/* state */}
          {state !== 'done' && <Spinner />}
        </>
      )}
    </FluentProvider>
  );
};

export { NewChat };<|MERGE_RESOLUTION|>--- conflicted
+++ resolved
@@ -61,17 +61,14 @@
   }
 });
 
-<<<<<<< HEAD
-const NewChat: FC<NewChatProps> = ({ onChatCreated, onCancelClicked, theme }: NewChatProps) => {
-=======
 const NewChat: FC<NewChatProps> = ({
   hideTitle,
   title,
   mode = 'auto',
   onChatCreated,
-  onCancelClicked
+  onCancelClicked,
+  theme
 }: NewChatProps) => {
->>>>>>> d1ffe5ce
   const styles = useStyles();
   type NewChatState = 'initial';
 
@@ -125,19 +122,12 @@
     <FluentProvider theme={theme ? theme : webLightTheme}>
       {state === 'initial' ? (
         <div className={styles.container}>
-<<<<<<< HEAD
-          {/* <Text as="h2" className={styles.title}>
-            New Chat
-      </Text> */}
-          {/* <Divider /> */}
-=======
           {!hideTitle && (
             <Text as="h2" className={styles.title}>
               {title ? title : 'New chat'}
             </Text>
           )}
           <Divider />
->>>>>>> d1ffe5ce
           <div className={styles.form}>
             <Field label="To">
               <PeoplePicker
