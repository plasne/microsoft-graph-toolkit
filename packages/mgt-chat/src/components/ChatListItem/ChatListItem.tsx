import React, { useState, useEffect } from 'react';
import { makeStyles, mergeClasses, shorthands } from '@fluentui/react-components';
import {
  Chat,
  ConversationMember,
  AadUserConversationMember,
  NullableOption,
  ChatMessageInfo,
  TeamworkApplicationIdentity
} from '@microsoft/microsoft-graph-types';
import { Person, PersonCardInteraction } from '@microsoft/mgt-react';
import { ProviderState, Providers, error } from '@microsoft/mgt-element';
import { ChatListItemIcon } from '../ChatListItemIcon/ChatListItemIcon';
import { rewriteEmojiContent } from '../../utils/rewriteEmojiContent';
import { convert } from 'html-to-text';
import { loadChatWithPreview } from '../../statefulClient/graph.chat';
import { DefaultProfileIcon } from './DefaultProfileIcon';

interface IMgtChatListItemProps {
  chat: Chat;
  myId: string | undefined;
  isSelected: boolean;
  isRead: boolean;
}

interface EventMessageDetailWithType {
  '@odata.type': string;
}

const useStyles = makeStyles({
  // highlight selection
  isSelected: {
    backgroundColor: '#e6f7ff'
  },

  isUnSelected: {
    backgroundColor: '#ffffff'
  },

  // highlight text
  isBold: {
    fontWeight: 'bold'
  },

  isNormal: {
    fontWeight: 'normal'
  },

  chatListItem: {
    display: 'flex',
    alignItems: 'center',
    width: '100%',
    paddingRight: '10px',
    paddingLeft: '10px'
  },

  profileImage: {
    ...shorthands.flex('0 0 auto'),
    marginRight: '10px',
    objectFit: 'cover',
    display: 'flex',
    alignItems: 'center',
    justifyContent: 'center'
  },

  defaultProfileImage: {
    ...shorthands.borderRadius('50%'),
    objectFit: 'cover',
    display: 'flex',
    alignItems: 'center',
    justifyContent: 'center'
  },

  chatInfo: {
    flexGrow: 1,
    flexShrink: 1,
    minWidth: 0,
    ...shorthands.padding('5px')
  },

  chatTitle: {
    textAlign: 'left',
    ...shorthands.margin('0'),
    fontSize: '1em',
    color: '#333',
    textOverflow: 'ellipsis',
    ...shorthands.overflow('hidden'),
    whiteSpace: 'nowrap',
    width: 'auto'
  },

  chatMessage: {
    fontSize: '0.9em',
    color: '#666',
    textAlign: 'left',
    ...shorthands.margin('0'),
    textOverflow: 'ellipsis',
    ...shorthands.overflow('hidden'),
    whiteSpace: 'nowrap',
    width: 'auto'
  },

  chatTimestamp: {
    flexShrink: 0,
    textAlign: 'right',
    alignSelf: 'start',
    marginLeft: 'auto',
    paddingLeft: '10px',
    fontSize: '0.8em',
    color: '#999',
    whiteSpace: 'nowrap'
  },

  person: {
    '--person-avatar-size': '32px',
    '--person-alignment': 'center'
  }
});

// regex to match different tags
const imageTagRegex = /(<img[^>]+)/;
const attachmentTagRegex = /(<attachment[^>]+)/;
const systemEventTagRegex = /(<systemEventMessage[^>]+)/;

export const ChatListItem = ({ chat, myId, isSelected, isRead }: IMgtChatListItemProps) => {
  const styles = useStyles();

  // manage the internal state of the chat
  const [chatInternal, setChatInternal] = useState(chat);
  const [read, setRead] = useState<boolean>();

<<<<<<< HEAD
  // shortcut if no valid user
  if (!myId) {
    return <></>;
  }

  // when isRead changes, setRead to match
  useEffect(() => {
    setRead(isRead);
  }, [isRead]);

=======
>>>>>>> d97cd74d
  // when isSelected changes to true, setRead to true
  useEffect(() => {
    if (isSelected) {
      setRead(true);
    }
  }, [isSelected]);

  // if chat changes, update the internal state to match
  useEffect(() => {
    setChatInternal(chat);
  }, [chat]);

  // enrich the chat if necessary
  useEffect(() => {
    if (chatInternal.id && (!chatInternal.chatType || !chatInternal.members)) {
      const provider = Providers.globalProvider;
      if (provider && provider.state === ProviderState.SignedIn) {
        const graph = provider.graph.forComponent('ChatListItem');
        const load = (id: string): Promise<Chat> => {
          return loadChatWithPreview(graph, id);
        };
        load(chatInternal.id).then(
          c => setChatInternal(c),
          e => error(e)
        );
      }
    }
  }, [chatInternal]);

  // shortcut if no valid user
  if (!myId) {
    return <></>;
  }

  // Copied and modified from the sample ChatItem.tsx
  // Determines the title in the case of 1:1 and self chats
  // Self Chats are not possible, however, 1:1 chats with a bot will show no other members other than self.
  const inferTitle = (c: Chat) => {
    const name = (member: ConversationMember): string => {
      return `${member?.displayName || (member as AadUserConversationMember)?.email || member?.id}`;
    };

    // build others array
    const others = (c.members || []).filter(m => (m as AadUserConversationMember).userId !== myId);
    const application = c.lastMessagePreview?.from?.application as TeamworkApplicationIdentity;

    // return the appropriate title
    if (c.topic) {
      return c.topic;
    } else if (others.length === 0 && application) {
      return application.displayName ? `${application.displayName} (bot)` : `${application.id} (bot)`;
    } else if (others.length === 0) {
      const me = c.members?.find(m => (m as AadUserConversationMember).userId === myId);
      return me ? name(me) : 'Me';
    } else if (others.length === 1) {
      return name(others[0]);
    } else if (others.length === 2) {
      return others.map(m => m.displayName?.split(' ')[0]).join(' and ');
    } else if (others.length === 3) {
      return others.map(m => m.displayName?.split(' ')[0]).join(', ');
    } else if (others.length > 3) {
      const firstThreeMembersSlice = others.slice(0, 3);
      const remainingMembersCount = others.length - 3 + 1; // +1 for the current user
      return firstThreeMembersSlice.map(m => m.displayName?.split(' ')[0]).join(', ') + ' +' + remainingMembersCount;
    } else {
      return c.id;
    }
  };

  // Derives the timestamp to display
  const extractTimestamp = (timestamp: NullableOption<string>): string => {
    if (!timestamp) return '';
    const currentDate = new Date();
    const date = new Date(timestamp);

    const [month, day, year] = [date.getMonth(), date.getDate(), date.getFullYear()];
    const [currentMonth, currentDay, currentYear] = [
      currentDate.getMonth(),
      currentDate.getDate(),
      currentDate.getFullYear()
    ];

    // if the message was sent today, return the time
    if (currentDay === day && currentMonth === month && currentYear === year) {
      return date.toLocaleTimeString(navigator.language, { hour: 'numeric', minute: '2-digit' });
    }

    // if the message was sent in a previous year, include the year
    if (currentYear !== year) {
      return date.toLocaleDateString(navigator.language, { month: 'numeric', day: 'numeric', year: 'numeric' });
    }

    // otherwise, return the month and day
    return date.toLocaleDateString(navigator.language, { month: 'numeric', day: 'numeric' });
  };

  // Chooses the correct timestamp to display
  const determineCorrectTimestamp = (c: Chat) => {
    let timestamp: NullableOption<string>;

    // lastMessageTime is the time of the last message sent in the chat
    // lastUpdatedTime is Date and time at which the chat was renamed or list of members were last changed.
    const lastMessageTime = c.lastMessagePreview?.createdDateTime
      ? new Date(c.lastMessagePreview.createdDateTime)
      : null;
    const lastUpdatedTime = c.lastUpdatedDateTime ? new Date(c.lastUpdatedDateTime) : null;

    if (lastMessageTime && lastUpdatedTime && lastMessageTime > lastUpdatedTime) {
      timestamp = String(lastMessageTime);
    } else if (lastMessageTime && lastUpdatedTime && lastUpdatedTime > lastMessageTime) {
      timestamp = String(lastUpdatedTime);
    } else if (lastMessageTime) {
      timestamp = String(lastMessageTime);
    } else if (lastUpdatedTime) {
      timestamp = String(lastUpdatedTime);
    } else {
      timestamp = null;
    }

    return timestamp;
  };

  const getDefaultProfileImage = (c: Chat) => {
    // define the JSX for FluentUI Icons + Styling
    const oneOnOneProfilePicture = <ChatListItemIcon chatType="oneOnOne" />;
    const GroupProfilePicture = <ChatListItemIcon chatType="group" />;

    const other = c.members?.find(m => (m as AadUserConversationMember).userId !== myId);
    const otherAad = other as AadUserConversationMember;

    switch (true) {
      case c.chatType === 'oneOnOne':
        return (
          <Person
            className={styles.person}
            userId={otherAad?.userId ?? undefined}
            avatarSize="small"
            showPresence={true}
            personCardInteraction={PersonCardInteraction.hover}
          >
            <DefaultProfileIcon template="no-data" />
          </Person>
        );
      case c.chatType === 'group':
        return GroupProfilePicture;
      default:
        return oneOnOneProfilePicture;
    }
  };

  const enrichPreviewMessage = (previewMessage: NullableOption<ChatMessageInfo> | undefined) => {
    let previewString = '';
    let content = previewMessage?.body?.content;

    // handle null or undefined content
    if (!content) {
      if (previewMessage?.isDeleted) {
        previewString = 'This message was deleted';
      } else if (previewMessage?.from?.user?.id === myId) {
        previewString = 'You: Sent a message';
      } else if (previewMessage?.from?.user?.displayName) {
        previewString = `${previewMessage.from.user.displayName}: Sent a message`;
      } else if (previewMessage?.from?.application?.displayName) {
        previewString = `${previewMessage.from.application.displayName}: Sent a message`;
      }
      return previewString;
    }

    // handle HTML
    if (previewMessage?.body?.contentType === 'html') {
      // handle emojis
      content = rewriteEmojiContent(content);

      // handle images
      const imageMatch = content.match(imageTagRegex);
      if (imageMatch) {
        content = 'Sent an image';
      }

      /* handle attachments
       *
       * NOTE: There is a discrepency between what the Graph API returns and what the Graph subscription
       * notification sends in the case of attachments. The Graph API returns an empty content string so
       * the preview will be 'Sent a message' whereas the Graph subscription notification returns HTML
       * content with an attachment and will display 'Sent a file'. To make this consistent, we could
       * change the below to 'Sent a message', however, the Teams client uses 'Sent a file'.
       */
      const attachmentMatch = content.match(attachmentTagRegex);
      if (attachmentMatch) {
        content = 'Sent a file';
      }

      /* handle system events
       *
       * NOTE: While Graph subscription notifications send events for both users being added and removed,
       * the Graph API only returns a message for users being added.
       */
      const systemEventMessage = content.match(systemEventTagRegex);
      if (systemEventMessage) {
        const type = (previewMessage?.eventDetail as EventMessageDetailWithType)?.['@odata.type'];
        switch (type) {
          case '#microsoft.graph.membersAddedEventMessageDetail':
            content = 'User added';
            break;
        }
      }

      // convert html to text
      content = convert(content);
    }

    // handle general chats from people and bots
    if (previewMessage?.from?.user?.id === myId) {
      previewString = 'You: ' + content;
    } else if (previewMessage?.from?.user?.displayName) {
      previewString = previewMessage?.from?.user?.displayName + ': ' + content;
    } else if (previewMessage?.from?.application?.displayName) {
      previewString = previewMessage?.from?.application?.displayName + ': ' + content;
    } else {
      previewString = content;
    }

    return previewString;
  };

  const container = mergeClasses(
    styles.chatListItem,
    isSelected ? styles.isSelected : styles.isUnSelected,
    read ? styles.isNormal : styles.isBold
  );

  return (
    <div className={container}>
      <div className={styles.profileImage}>{getDefaultProfileImage(chatInternal)}</div>
      <div className={styles.chatInfo}>
        <p className={styles.chatTitle}>{inferTitle(chatInternal)}</p>
        <p className={styles.chatMessage}>{enrichPreviewMessage(chatInternal.lastMessagePreview)}</p>
      </div>
      <div className={styles.chatTimestamp}>{extractTimestamp(determineCorrectTimestamp(chatInternal))}</div>
    </div>
  );
};<|MERGE_RESOLUTION|>--- conflicted
+++ resolved
@@ -129,7 +129,6 @@
   const [chatInternal, setChatInternal] = useState(chat);
   const [read, setRead] = useState<boolean>();
 
-<<<<<<< HEAD
   // shortcut if no valid user
   if (!myId) {
     return <></>;
@@ -140,8 +139,6 @@
     setRead(isRead);
   }, [isRead]);
 
-=======
->>>>>>> d97cd74d
   // when isSelected changes to true, setRead to true
   useEffect(() => {
     if (isSelected) {
