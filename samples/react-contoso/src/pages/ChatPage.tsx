import * as React from 'react';
import { memo, useCallback } from 'react';
import { PageHeader } from '../components/PageHeader';
import {
  shorthands,
  makeStyles,
  mergeClasses,
  Dialog,
  DialogSurface,
  DialogBody,
  DialogTitle
} from '@fluentui/react-components';
import { Chat as GraphChat, ChatMessage } from '@microsoft/microsoft-graph-types';
import { ChatList, Chat, NewChat, ChatListButtonItem, ChatListMenuItem } from '@microsoft/mgt-chat';
import { Compose24Filled, Compose24Regular, bundleIcon } from '@fluentui/react-icons';

const ChatAddIconBundle = bundleIcon(Compose24Filled, Compose24Regular);

export const ChatAddIcon = (): JSX.Element => {
  const iconColor = 'var(--colorBrandForeground2)';
  return <ChatAddIconBundle color={iconColor} />;
};

const useStyles = makeStyles({
  container: {
    display: 'flex',
    flexDirection: 'row'
  },
  panels: {
    ...shorthands.padding('10px')
  },
  main: {
    display: 'flex',
    flexDirection: 'column',
    flexWrap: 'nowrap',
    width: '300px',
    minWidth: '300px',
    ...shorthands.overflow('auto'),
    maxHeight: '80vh',
    borderRightColor: 'var(--neutral-stroke-rest)',
    borderRightStyle: 'solid',
    borderRightWidth: '1px'
  },
  side: {
    display: 'flex',
    flexDirection: 'column',
    flexWrap: 'nowrap',
    width: '80%',
    ...shorthands.overflow('auto'),
    maxHeight: '80vh',
    height: '100%'
  },
  newChat: {
    paddingBottom: '10px',
    marginRight: '0px',
    marginLeft: 'auto'
  },
  dialog: {
    display: 'block'
  },
  dialogSurface: {
    contain: 'unset'
  }
});

interface ChatListWrapperProps {
  onSelected: (e: GraphChat) => void;
  onNewChat: () => void;
  selectedChatId: string | undefined;
}

const ChatListWrapper = memo(({ onSelected, onNewChat, selectedChatId }: ChatListWrapperProps) => {
  const buttons: ChatListButtonItem[] = [
    {
      renderIcon: () => <ChatAddIcon />,
      onClick: onNewChat
    }
  ];
  const menus: ChatListMenuItem[] = [
    {
      displayText: 'My custom menu item',
      onClick: () => console.log('My custom menu item clicked')
    }
  ];
  const onAllMessagesRead = useCallback((chatIds: string[]) => {
    console.log(`Number of chats marked as read: ${chatIds.length}`);
  }, []);
<<<<<<< HEAD
  const onLoaded = useCallback(() => {
    console.log('Chat threads loaded.');
=======
  const onLoaded = useCallback((numChats: number) => {
    console.log(numChats, ' total chat threads loaded.');
    return numChats;
>>>>>>> a2b3a069
  }, []);
  const onMessageReceived = useCallback((msg: ChatMessage) => {
    console.log('SampleChatLog: Message received', msg);
  }, []);

  return (
    <ChatList
      selectedChatId={selectedChatId}
      onLoaded={onLoaded}
      chatThreadsPerPage={10}
      menuItems={menus}
      buttonItems={buttons}
      onSelected={onSelected}
      onMessageReceived={onMessageReceived}
      onAllMessagesRead={onAllMessagesRead}
    />
  );
});

const ChatPage: React.FunctionComponent = () => {
  const styles = useStyles();
  const [chatId, setChatId] = React.useState<string>('');
  const [isNewChatOpen, setIsNewChatOpen] = React.useState(false);

  const onChatSelected = React.useCallback((e: GraphChat) => {
    if (chatId !== e.id) {
      setChatId(e.id ?? '');
    }
  }, []);

  const onNewChat = React.useCallback(() => {
    setIsNewChatOpen(true);
  }, []);

  const onChatCreated = (e: GraphChat) => {
    setIsNewChatOpen(false);
    if (chatId !== e.id) {
      setChatId(e.id ?? '');
    }
  };

  return (
    <>
      <PageHeader
        title={'Chats'}
        description={'Stay in touch with your teammates and navigate your chats'}
      ></PageHeader>

      <div className={styles.container}>
        <div className={mergeClasses(styles.panels, styles.main)}>
          <div className={styles.newChat}>
            <Dialog open={isNewChatOpen}>
              <DialogSurface className={styles.dialogSurface}>
                <DialogBody className={styles.dialog}>
                  <DialogTitle>New Chat</DialogTitle>
                  <NewChat onChatCreated={onChatCreated} onCancelClicked={() => setIsNewChatOpen(false)}></NewChat>
                </DialogBody>
              </DialogSurface>
            </Dialog>
          </div>
          <ChatListWrapper selectedChatId={chatId} onSelected={onChatSelected} onNewChat={onNewChat} />
        </div>
        <div className={styles.side}>
          <Chat chatId={chatId} />
        </div>
      </div>
    </>
  );
};

export default ChatPage;<|MERGE_RESOLUTION|>--- conflicted
+++ resolved
@@ -1,4 +1,5 @@
 import * as React from 'react';
+import { memo, useCallback } from 'react';
 import { memo, useCallback } from 'react';
 import { PageHeader } from '../components/PageHeader';
 import {
@@ -10,6 +11,16 @@
   DialogBody,
   DialogTitle
 } from '@fluentui/react-components';
+import { Chat as GraphChat, ChatMessage } from '@microsoft/microsoft-graph-types';
+import { ChatList, Chat, NewChat, ChatListButtonItem, ChatListMenuItem } from '@microsoft/mgt-chat';
+import { Compose24Filled, Compose24Regular, bundleIcon } from '@fluentui/react-icons';
+
+const ChatAddIconBundle = bundleIcon(Compose24Filled, Compose24Regular);
+
+export const ChatAddIcon = (): JSX.Element => {
+  const iconColor = 'var(--colorBrandForeground2)';
+  return <ChatAddIconBundle color={iconColor} />;
+};
 import { Chat as GraphChat, ChatMessage } from '@microsoft/microsoft-graph-types';
 import { ChatList, Chat, NewChat, ChatListButtonItem, ChatListMenuItem } from '@microsoft/mgt-chat';
 import { Compose24Filled, Compose24Regular, bundleIcon } from '@fluentui/react-icons';
@@ -85,14 +96,8 @@
   const onAllMessagesRead = useCallback((chatIds: string[]) => {
     console.log(`Number of chats marked as read: ${chatIds.length}`);
   }, []);
-<<<<<<< HEAD
   const onLoaded = useCallback(() => {
     console.log('Chat threads loaded.');
-=======
-  const onLoaded = useCallback((numChats: number) => {
-    console.log(numChats, ' total chat threads loaded.');
-    return numChats;
->>>>>>> a2b3a069
   }, []);
   const onMessageReceived = useCallback((msg: ChatMessage) => {
     console.log('SampleChatLog: Message received', msg);
@@ -127,6 +132,16 @@
     setIsNewChatOpen(true);
   }, []);
 
+  const onChatSelected = React.useCallback((e: GraphChat) => {
+    if (chatId !== e.id) {
+      setChatId(e.id ?? '');
+    }
+  }, []);
+
+  const onNewChat = React.useCallback(() => {
+    setIsNewChatOpen(true);
+  }, []);
+
   const onChatCreated = (e: GraphChat) => {
     setIsNewChatOpen(false);
     if (chatId !== e.id) {
@@ -149,10 +164,15 @@
                 <DialogBody className={styles.dialog}>
                   <DialogTitle>New Chat</DialogTitle>
                   <NewChat onChatCreated={onChatCreated} onCancelClicked={() => setIsNewChatOpen(false)}></NewChat>
+                  <NewChat onChatCreated={onChatCreated} onCancelClicked={() => setIsNewChatOpen(false)}></NewChat>
                 </DialogBody>
               </DialogSurface>
             </Dialog>
           </div>
+          <ChatListWrapper selectedChatId={chatId} onSelected={onChatSelected} onNewChat={onNewChat} />
+        </div>
+        <div className={styles.side}>
+          <Chat chatId={chatId} />
           <ChatListWrapper selectedChatId={chatId} onSelected={onChatSelected} onNewChat={onNewChat} />
         </div>
         <div className={styles.side}>
