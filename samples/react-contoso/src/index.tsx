import ReactDOM from 'react-dom';
import { App } from './App';
import { mergeStyles } from '@fluentui/react';
import { Msal2Provider } from '@microsoft/mgt-msal2-provider/dist/es6/exports';
import { Providers, LoginType } from '@microsoft/mgt-element';
<<<<<<< HEAD
import { GraphConfig } from '@microsoft/mgt-chat';
=======
import { MgtPersonCardConfig } from '@microsoft/mgt-components/dist/es6/exports';

MgtPersonCardConfig.isSendMessageVisible = false;
>>>>>>> 8177699b

// Inject some global styles
mergeStyles({
  ':global(body,html,#root)': {
    margin: 0,
    padding: 0,
    height: '100vh',
    overflow: 'hidden'
  }
});

// Currently AGS expects the result sent to acknowledge messages as a stringifyed JSON object
// remove this when the change to accept objects rolls out
GraphConfig.ackAsString = true;

Providers.globalProvider = new Msal2Provider({
  clientId: process.env.REACT_APP_CLIENT_ID!,
  loginType: LoginType.Redirect,
  scopes: [
    'Bookmark.Read.All',
    'Calendars.Read',
    'Chat.Create',
    'Chat.Read',
    'Chat.ReadBasic',
    'Chat.ReadWrite',
    'ChatMember.ReadWrite',
    'ChatMessage.Send',
    'ExternalItem.Read.All',
    'Files.Read',
    'Files.Read.All',
    'Files.ReadWrite.All',
    'Group.Read.All',
    'Group.ReadWrite.All',
    'Mail.Read',
    'Mail.ReadBasic',
    'People.Read',
    'People.Read.All',
    'Presence.Read.All',
    'User.Read',
    'Sites.Read.All',
    'Sites.ReadWrite.All',
    'Tasks.Read',
    'Tasks.ReadWrite',
    'Team.ReadBasic.All',
    'User.ReadBasic.All',
    'User.Read.All'
  ]
});

ReactDOM.render(<App />, document.getElementById('root'));<|MERGE_RESOLUTION|>--- conflicted
+++ resolved
@@ -3,13 +3,9 @@
 import { mergeStyles } from '@fluentui/react';
 import { Msal2Provider } from '@microsoft/mgt-msal2-provider/dist/es6/exports';
 import { Providers, LoginType } from '@microsoft/mgt-element';
-<<<<<<< HEAD
-import { GraphConfig } from '@microsoft/mgt-chat';
-=======
 import { MgtPersonCardConfig } from '@microsoft/mgt-components/dist/es6/exports';
 
 MgtPersonCardConfig.isSendMessageVisible = false;
->>>>>>> 8177699b
 
 // Inject some global styles
 mergeStyles({
@@ -20,10 +16,6 @@
     overflow: 'hidden'
   }
 });
-
-// Currently AGS expects the result sent to acknowledge messages as a stringifyed JSON object
-// remove this when the change to accept objects rolls out
-GraphConfig.ackAsString = true;
 
 Providers.globalProvider = new Msal2Provider({
   clientId: process.env.REACT_APP_CLIENT_ID!,
