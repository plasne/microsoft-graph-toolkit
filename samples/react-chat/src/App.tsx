--- conflicted
+++ resolved
@@ -83,13 +83,9 @@
             </div>
           )}
         </div>
-<<<<<<< HEAD
-        <div className="chat-pane">{chatId && <Chat chatId={chatId} />}</div>
-=======
 
         {/* NOTE: removed the chatId guard as this case has an error state. */}
         <div className="chat-pane">{<Chat chatId={chatId} />}</div>
->>>>>>> 511f6ea6
       </main>
     </div>
   );
