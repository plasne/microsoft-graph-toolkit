<!DOCTYPE html>
<html lang="en">
  <head>
    <meta charset="utf-8" />
    <meta http-equiv="X-UA-Compatible" content="IE=edge" />
    <title>Microsoft Graph Toolkit Test</title>
    <meta name="viewport" content="width=device-width, initial-scale=1" />

    <link href="https://cdnjs.cloudflare.com/ajax/libs/normalize/8.0.1/normalize.min.css" rel="stylesheet" />
    <!-- <script src="./node_modules/@webcomponents/webcomponentsjs/webcomponents-loader.js"></script> -->

    <script src="https://unpkg.com/@microsoft/teams-js@2/dist/MicrosoftTeams.min.js" crossorigin="anonymous"></script>

    <!-- <script src="./packages/mgt/dist/bundle/mgt-loader.js"></script> -->

    <script type="module" src="./packages/mgt/dist/es6/index.js"></script>
    <style>
      header {
        display: flex;
        flex-direction: row;
        justify-content: flex-end;
      }
      body {
        background-color: var(--neutral-fill-rest);
        color: var(--neutral-foreground-rest);
        font-family: var(--body-font);
        padding: 24px 12px;
      }
    </style>
  </head>

  <body>
    <!-- <mgt-teams-provider
      client-id="a974dfa0-9f57-49b9-95db-90f04ce2111a"
      auth-popup-url="auth.html"
    ></mgt-teams-provider> -->

    <!-- <mgt-teams-msal2-provider
      client-id="72482bff-ecae-44f5-8fdc-513b7f5602e7"
      scopes="user.read,user.read.all,mail.readBasic,people.read,people.read.all,sites.read.all,user.readbasic.all,contacts.read,presence.read,presence.read.all,tasks.readwrite,tasks.read,calendars.read,group.read.all"
      auth-popup-url="auth.html"
    ></mgt-teams-msal2-provider> -->

    <!-- Teams Msal2 provider in SSO mode (see "teams-sso-node" sample) -->
    <!-- <mgt-teams-msal2-provider
      client-id="72482bff-ecae-44f5-8fdc-513b7f5602e7"
      scopes="user.read,user.read.all,mail.readBasic,people.read,people.read.all,sites.read.all,user.readbasic.all,contacts.read,presence.read,presence.read.all,tasks.readwrite,tasks.read,calendars.read,group.read.all"
      auth-popup-url="auth.html"
      sso-url="http://localhost:5000/api/token"
      http-method="POST"
    ></mgt-teams-msal2-provider> -->

    <!-- <mgt-msal-provider
      client-id="a974dfa0-9f57-49b9-95db-90f04ce2111a"
      scopes="user.read,user.read.all,mail.readBasic,people.read,people.read.all,sites.read.all,user.readbasic.all,contacts.read,presence.read,presence.read.all,tasks.readwrite,tasks.read,calendars.read,group.read.all"
      redirect-uri="http://localhost:3000"
      depends-on="mgt-teams-provider"
    ></mgt-msal-provider> -->

    <mgt-msal2-provider
      client-id="2dfea037-938a-4ed8-9b35-c05708a1b241"
      redirect-uri="http://localhost:3000"
      scopes="user.read,user.read.all,mail.readBasic,people.read,people.read.all,sites.read.all,user.readbasic.all,contacts.read,presence.read,presence.read.all,tasks.readwrite,tasks.read,calendars.read,group.read.all,files.read,files.read.all,files.readwrite,files.readwrite.all"
    ></mgt-msal2-provider>

    <!-- <mgt-mock-provider></mgt-mock-provider> -->
    <header>
      <mgt-theme-toggle mode="light"></mgt-theme-toggle>
    </header>

    <h1>Developer test page</h1>
    <main>
      <h2>mgt-login</h2>
      <mgt-login login-view="compact"></mgt-login>
      <!-- <mgt-login></mgt-login>
      <h2>mgt-person me query two lines card on click with presence</h2>
      <!-- <mgt-person person-query="me" view="twoLines" person-card="click" show-presence></mgt-person> -->
      <mgt-person-card person-query="me"></mgt-person-card>
      <!-- <h2>mgt-people-picker</h2>
      <mgt-people-picker></mgt-people-picker>
      <h2>mgt-teams-channel-picker</h2>
      <mgt-teams-channel-picker></mgt-teams-channel-picker>
      <h2>mgt-tasks</h2>
      <mgt-tasks></mgt-tasks>
      <h2>mgt-agenda group-by-day</h2>
      <mgt-agenda group-by-day></mgt-agenda>
      <h2>mgt-people show-presence</h2>
      <mgt-people show-presence></mgt-people>
      <h2>mgt-todo</h2>
      <mgt-todo></mgt-todo>-->
      <h2>mgt-file-list-composite</h2>
      <mgt-file-list-composite
        breadcrumb-root-name="Drive"
        drive-id="b!M5IeZ2QKf0y18TIIXsDQkecHx1QrukxCte8X3n6ka6yn409-utaER7M2W9uRO4yB"
        item-id="01WEUQSTTDRNNTJAJ7L5AJYYYSIOC665GF"
        use-grid-view
        enable-file-upload
      ></mgt-file-list-composite>
      <h2>mgt-file-list</h2>
<<<<<<< HEAD
      <mgt-file-list></mgt-file-list>
      <h2>mgt-picker</h2>
      <mgt-picker resource="me/todo/lists" scopes="tasks.read, tasks.readwrite"></mgt-picker>
      <h2>mgt-search-box</h2>
      <mgt-search-box search-term="contoso"></mgt-search-box>
      <h2>mgt-search-results</h2>
      <mgt-search-results query-string="contoso"></mgt-search-results>
=======
      <mgt-file-list
        drive-id="b!M5IeZ2QKf0y18TIIXsDQkecHx1QrukxCte8X3n6ka6yn409-utaER7M2W9uRO4yB"
        item-id="01WEUQSTTDRNNTJAJ7L5AJYYYSIOC665GF"
        enable-file-upload
      ></mgt-file-list>
      <!-- <h2>mgt-picker</h2>
>>>>>>> 45f86318
      <mgt-picker resource="me/todo/lists" scopes="tasks.read, tasks.readwrite"></mgt-picker> -->
    </main>
  </body>
</html><|MERGE_RESOLUTION|>--- conflicted
+++ resolved
@@ -97,7 +97,6 @@
         enable-file-upload
       ></mgt-file-list-composite>
       <h2>mgt-file-list</h2>
-<<<<<<< HEAD
       <mgt-file-list></mgt-file-list>
       <h2>mgt-picker</h2>
       <mgt-picker resource="me/todo/lists" scopes="tasks.read, tasks.readwrite"></mgt-picker>
@@ -105,14 +104,6 @@
       <mgt-search-box search-term="contoso"></mgt-search-box>
       <h2>mgt-search-results</h2>
       <mgt-search-results query-string="contoso"></mgt-search-results>
-=======
-      <mgt-file-list
-        drive-id="b!M5IeZ2QKf0y18TIIXsDQkecHx1QrukxCte8X3n6ka6yn409-utaER7M2W9uRO4yB"
-        item-id="01WEUQSTTDRNNTJAJ7L5AJYYYSIOC665GF"
-        enable-file-upload
-      ></mgt-file-list>
-      <!-- <h2>mgt-picker</h2>
->>>>>>> 45f86318
       <mgt-picker resource="me/todo/lists" scopes="tasks.read, tasks.readwrite"></mgt-picker> -->
     </main>
   </body>
