<!DOCTYPE html>
<html lang="en">
  <head>
    <meta charset="utf-8" />
    <meta http-equiv="X-UA-Compatible" content="IE=edge" />
    <title>Microsoft Graph Toolkit Test</title>
    <meta name="viewport" content="width=device-width, initial-scale=1" />

    <link href="https://cdnjs.cloudflare.com/ajax/libs/normalize/8.0.1/normalize.min.css" rel="stylesheet" />
    <!-- <script src="./node_modules/@webcomponents/webcomponentsjs/webcomponents-loader.js"></script> -->

    <script src="https://unpkg.com/@microsoft/teams-js@2/dist/MicrosoftTeams.min.js" crossorigin="anonymous"></script>

    <!-- <script src="./packages/mgt/dist/bundle/mgt-loader.js"></script> -->

    <script type="module" src="./packages/mgt/dist/es6/index.js"></script>
    <style>
      header {
        display: flex;
        flex-direction: row;
        justify-content: flex-end;
      }
      body {
        background-color: var(--neutral-fill-rest);
        color: var(--neutral-foreground-rest);
        font-family: var(--body-font);
        padding: 24px 12px;
      }
    </style>
  </head>

  <body>
    <!-- <mgt-teams-provider
      client-id="a974dfa0-9f57-49b9-95db-90f04ce2111a"
      auth-popup-url="auth.html"
    ></mgt-teams-provider> -->

    <!-- <mgt-teams-msal2-provider
      client-id="72482bff-ecae-44f5-8fdc-513b7f5602e7"
      scopes="user.read,user.read.all,mail.readBasic,people.read,people.read.all,sites.read.all,user.readbasic.all,contacts.read,presence.read,presence.read.all,tasks.readwrite,tasks.read,calendars.read,group.read.all"
      auth-popup-url="auth.html"
    ></mgt-teams-msal2-provider> -->

    <!-- Teams Msal2 provider in SSO mode (see "teams-sso-node" sample) -->
    <!-- <mgt-teams-msal2-provider
      client-id="72482bff-ecae-44f5-8fdc-513b7f5602e7"
      scopes="user.read,user.read.all,mail.readBasic,people.read,people.read.all,sites.read.all,user.readbasic.all,contacts.read,presence.read,presence.read.all,tasks.readwrite,tasks.read,calendars.read,group.read.all"
      auth-popup-url="auth.html"
      sso-url="http://localhost:5000/api/token"
      http-method="POST"
    ></mgt-teams-msal2-provider> -->

    <!-- <mgt-msal-provider
      client-id="a974dfa0-9f57-49b9-95db-90f04ce2111a"
      scopes="user.read,user.read.all,mail.readBasic,people.read,people.read.all,sites.read.all,user.readbasic.all,contacts.read,presence.read,presence.read.all,tasks.readwrite,tasks.read,calendars.read,group.read.all"
      redirect-uri="http://localhost:3000"
      depends-on="mgt-teams-provider"
    ></mgt-msal-provider> -->

    <mgt-msal2-provider
      client-id="2dfea037-938a-4ed8-9b35-c05708a1b241"
      redirect-uri="http://localhost:3000"
      scopes="user.read,user.read.all,mail.readBasic,people.read,people.read.all,sites.read.all,user.readbasic.all,contacts.read,presence.read,presence.read.all,tasks.readwrite,tasks.read,calendars.read,group.read.all,files.read,files.read.all,files.readwrite,files.readwrite.all"
    ></mgt-msal2-provider>

    <!-- <mgt-mock-provider></mgt-mock-provider> -->
    <header>
      <mgt-theme-toggle mode="light"></mgt-theme-toggle>
    </header>

    <h1>Developer test page</h1>
    <main>
      <h2>mgt-login</h2>
      <mgt-login login-view="compact"></mgt-login>
      <!-- <mgt-login></mgt-login>
      <h2>mgt-person me query two lines card on click with presence</h2>
      <!-- <mgt-person person-query="me" view="twoLines" person-card="click" show-presence></mgt-person> -->
      <mgt-person-card person-query="me"></mgt-person-card>
      <!-- <h2>mgt-people-picker</h2>
      <mgt-people-picker></mgt-people-picker>
      <h2>mgt-teams-channel-picker</h2>
      <mgt-teams-channel-picker></mgt-teams-channel-picker>
      <h2>mgt-tasks</h2>
      <mgt-tasks></mgt-tasks>
      <h2>mgt-agenda group-by-day</h2>
      <mgt-agenda group-by-day></mgt-agenda>
      <h2>mgt-people show-presence</h2>
      <mgt-people show-presence></mgt-people>
      <h2>mgt-todo</h2>
      <mgt-todo></mgt-todo>
      <h2>mgt-file-list</h2>
<<<<<<< HEAD
      <mgt-file-list></mgt-file-list> -->
      <h2>mgt-file-list-composite</h2>
      <mgt-file-list-composite
        breadcrumb-root-name="Drive"
        drive-id="b!M5IeZ2QKf0y18TIIXsDQkecHx1QrukxCte8X3n6ka6yn409-utaER7M2W9uRO4yB"
        item-id="01WEUQSTTDRNNTJAJ7L5AJYYYSIOC665GF"
        use-grid-view
        enable-file-upload
      ></mgt-file-list-composite>
      <!-- <h2>mgt-picker</h2>
=======
      <mgt-file-list></mgt-file-list>
      <h2>mgt-picker</h2>
>>>>>>> 2970a446
      <mgt-picker resource="me/todo/lists" scopes="tasks.read, tasks.readwrite"></mgt-picker> -->
    </main>
  </body>
</html><|MERGE_RESOLUTION|>--- conflicted
+++ resolved
@@ -89,7 +89,6 @@
       <h2>mgt-todo</h2>
       <mgt-todo></mgt-todo>
       <h2>mgt-file-list</h2>
-<<<<<<< HEAD
       <mgt-file-list></mgt-file-list> -->
       <h2>mgt-file-list-composite</h2>
       <mgt-file-list-composite
@@ -100,10 +99,6 @@
         enable-file-upload
       ></mgt-file-list-composite>
       <!-- <h2>mgt-picker</h2>
-=======
-      <mgt-file-list></mgt-file-list>
-      <h2>mgt-picker</h2>
->>>>>>> 2970a446
       <mgt-picker resource="me/todo/lists" scopes="tasks.read, tasks.readwrite"></mgt-picker> -->
     </main>
   </body>
