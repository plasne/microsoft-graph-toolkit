<!DOCTYPE html>
<html lang="en">
  <head>
    <meta charset="utf-8" />
    <meta http-equiv="X-UA-Compatible" content="IE=edge" />
    <title>Microsoft Graph Toolkit Test</title>
    <meta name="viewport" content="width=device-width, initial-scale=1" />

    <link href="https://cdnjs.cloudflare.com/ajax/libs/normalize/8.0.1/normalize.min.css" rel="stylesheet" />
    <!-- <script src="./node_modules/@webcomponents/webcomponentsjs/webcomponents-loader.js"></script> -->

    <script src="https://unpkg.com/@microsoft/teams-js@2/dist/MicrosoftTeams.min.js" crossorigin="anonymous"></script>

    <!-- <script src="./packages/mgt/dist/bundle/mgt-loader.js"></script> -->

    <script type="module" src="./packages/mgt/dist/es6/index.js"></script>
    <style>
      header {
        display: flex;
        flex-direction: row;
        justify-content: flex-end;
      }
      body {
        background-color: var(--neutral-fill-rest);
        color: var(--neutral-foreground-rest);
        font-family: var(--body-font);
        padding: 24px 12px;
      }
      .right-align {
        display: flex;
        flex-direction: row;
        justify-content: flex-end;
      }
    </style>
  </head>

  <body>
    <mgt-msal2-provider
      client-id="2dfea037-938a-4ed8-9b35-c05708a1b241"
      redirect-uri="http://localhost:3000"
      scopes="user.read,user.read.all,mail.readBasic,people.read,people.read.all,sites.read.all,user.readbasic.all,contacts.read,presence.read,presence.read.all,tasks.readwrite,tasks.read,calendars.read,group.read.all,files.read,files.read.all,files.readwrite,files.readwrite.all"
    ></mgt-msal2-provider>

    <!-- <mgt-mock-provider></mgt-mock-provider> -->
    <header>
      <mgt-theme-toggle mode="light"></mgt-theme-toggle>
    </header>

    <h1>Developer test page</h1>
    <main>
      <h2>mgt-login</h2>
<<<<<<< HEAD
      <mgt-login login-view="compact"></mgt-login>
      <!-- <mgt-login></mgt-login>
=======
      <div class="right-align">
        <mgt-login login-view="compact"></mgt-login>
      </div>
      <mgt-login></mgt-login>
>>>>>>> d0846659
      <h2>mgt-person me query two lines card on click with presence</h2>
      <mgt-person person-query="me" view="twoLines" person-card="click" show-presence></mgt-person> -->
      <mgt-person-card person-query="me"></mgt-person-card>
      <h2>mgt-people-picker</h2>
      <mgt-people-picker></mgt-people-picker>
      <!-- <h2>mgt-teams-channel-picker</h2>
      <mgt-teams-channel-picker></mgt-teams-channel-picker> -->
      <h2>mgt-tasks</h2>
      <mgt-tasks></mgt-tasks>
      <!-- <h2>mgt-agenda group-by-day</h2>
      <mgt-agenda group-by-day></mgt-agenda> -->
      <!-- <h2>mgt-people show-presence</h2>
      <mgt-people show-presence></mgt-people> -->
      <h2>mgt-todo</h2>
<<<<<<< HEAD
      <mgt-todo></mgt-todo>-->
      <h2>mgt-file-list-composite</h2>
      <mgt-file-list-composite
        breadcrumb-root-name="Drive"
        drive-id="b!M5IeZ2QKf0y18TIIXsDQkecHx1QrukxCte8X3n6ka6yn409-utaER7M2W9uRO4yB"
        item-id="01WEUQSTTDRNNTJAJ7L5AJYYYSIOC665GF"
        use-grid-view
        enable-file-upload
      ></mgt-file-list-composite>
      <h2>mgt-file-list</h2>
      <<<<<<< HEAD
      <mgt-file-list></mgt-file-list>
      <h2>mgt-picker</h2>
      <mgt-picker resource="me/todo/lists" scopes="tasks.read, tasks.readwrite"></mgt-picker>
      <h2>mgt-search-box</h2>
      <mgt-search-box search-term="contoso"></mgt-search-box>
      <h2>mgt-search-results</h2>
      <mgt-search-results query-string="contoso"></mgt-search-results>
      <mgt-picker resource="me/todo/lists" scopes="tasks.read, tasks.readwrite"></mgt-picker> --> =======
      <mgt-file-list
        drive-id="b!M5IeZ2QKf0y18TIIXsDQkecHx1QrukxCte8X3n6ka6yn409-utaER7M2W9uRO4yB"
        item-id="01WEUQSTTDRNNTJAJ7L5AJYYYSIOC665GF"
        enable-file-upload
      ></mgt-file-list>
      <!-- <h2>mgt-picker</h2>
      <mgt-picker resource="me/todo/lists" scopes="tasks.read, tasks.readwrite"></mgt-picker>
      <h2>mgt-search-box</h2>
      <mgt-search-box search-term="contoso"></mgt-search-box>
      <h2>mgt-search-results</h2> -->
      >>>>>>> origin/next/fix-grid
=======
      <mgt-todo></mgt-todo>
      <!-- <h2>mgt-file-list</h2>
      <mgt-file-list></mgt-file-list> -->
      <!-- <h2>mgt-picker</h2>
      <mgt-picker resource="me/todo/lists" scopes="tasks.read, tasks.readwrite"></mgt-picker> -->
      <!-- <h2>mgt-search-box</h2>
      <mgt-search-box search-term="contoso"></mgt-search-box>
      <h2>mgt-search-results</h2>
      <mgt-search-results query-string="contoso"></mgt-search-results> -->
>>>>>>> d0846659
    </main>
  </body>
</html><|MERGE_RESOLUTION|>--- conflicted
+++ resolved
@@ -49,15 +49,10 @@
     <h1>Developer test page</h1>
     <main>
       <h2>mgt-login</h2>
-<<<<<<< HEAD
-      <mgt-login login-view="compact"></mgt-login>
-      <!-- <mgt-login></mgt-login>
-=======
       <div class="right-align">
         <mgt-login login-view="compact"></mgt-login>
       </div>
       <mgt-login></mgt-login>
->>>>>>> d0846659
       <h2>mgt-person me query two lines card on click with presence</h2>
       <mgt-person person-query="me" view="twoLines" person-card="click" show-presence></mgt-person> -->
       <mgt-person-card person-query="me"></mgt-person-card>
@@ -72,38 +67,6 @@
       <!-- <h2>mgt-people show-presence</h2>
       <mgt-people show-presence></mgt-people> -->
       <h2>mgt-todo</h2>
-<<<<<<< HEAD
-      <mgt-todo></mgt-todo>-->
-      <h2>mgt-file-list-composite</h2>
-      <mgt-file-list-composite
-        breadcrumb-root-name="Drive"
-        drive-id="b!M5IeZ2QKf0y18TIIXsDQkecHx1QrukxCte8X3n6ka6yn409-utaER7M2W9uRO4yB"
-        item-id="01WEUQSTTDRNNTJAJ7L5AJYYYSIOC665GF"
-        use-grid-view
-        enable-file-upload
-      ></mgt-file-list-composite>
-      <h2>mgt-file-list</h2>
-      <<<<<<< HEAD
-      <mgt-file-list></mgt-file-list>
-      <h2>mgt-picker</h2>
-      <mgt-picker resource="me/todo/lists" scopes="tasks.read, tasks.readwrite"></mgt-picker>
-      <h2>mgt-search-box</h2>
-      <mgt-search-box search-term="contoso"></mgt-search-box>
-      <h2>mgt-search-results</h2>
-      <mgt-search-results query-string="contoso"></mgt-search-results>
-      <mgt-picker resource="me/todo/lists" scopes="tasks.read, tasks.readwrite"></mgt-picker> --> =======
-      <mgt-file-list
-        drive-id="b!M5IeZ2QKf0y18TIIXsDQkecHx1QrukxCte8X3n6ka6yn409-utaER7M2W9uRO4yB"
-        item-id="01WEUQSTTDRNNTJAJ7L5AJYYYSIOC665GF"
-        enable-file-upload
-      ></mgt-file-list>
-      <!-- <h2>mgt-picker</h2>
-      <mgt-picker resource="me/todo/lists" scopes="tasks.read, tasks.readwrite"></mgt-picker>
-      <h2>mgt-search-box</h2>
-      <mgt-search-box search-term="contoso"></mgt-search-box>
-      <h2>mgt-search-results</h2> -->
-      >>>>>>> origin/next/fix-grid
-=======
       <mgt-todo></mgt-todo>
       <!-- <h2>mgt-file-list</h2>
       <mgt-file-list></mgt-file-list> -->
@@ -113,7 +76,6 @@
       <mgt-search-box search-term="contoso"></mgt-search-box>
       <h2>mgt-search-results</h2>
       <mgt-search-results query-string="contoso"></mgt-search-results> -->
->>>>>>> d0846659
     </main>
   </body>
 </html>