<meta name="theme-color" content="#F6F9FC" />
<link rel="shortcut icon" type="image/png" href="/favicon.png" />
<link rel="manifest" href="manifest.json" />
<script>
  navigator.serviceWorker.register("sw.js")
</script>

<footer class="storybook-footer">
  Microsoft Graph Toolkit Playground was founded by Microsoft as a community guided, open source project.
  <a tabindex="-1" href="https://privacy.microsoft.com/en-us/privacystatement">Privacy & cookies</a>
  <a tabindex="-1" href="https://www.microsoft.com/en-us/legal/intellectualproperty/copyright/default">Term of use</a>
</footer>

<script src="https://consentdeliveryfd.azurefd.net/mscc/lib/v2/wcp-consent.js"></script>
<script src="https://az725175.vo.msecnd.net/scripts/jsll-4.js" type="text/javascript"></script>
<script type="text/javascript">
  var config = {
    autoCapture: {
      lineage: true
    },
    coreData: {
      appId: 'JS:GraphToolkit'
    }
  };
  awa.init(config);

  window.onload = () => {
    addUsefulLinks();
  }

  function addUsefulLinks() {
    const linkStyle = 'color: black; text-decoration: none; text-align: center; cursor: pointer; padding-right: 0.5rem;';
    const imageStyle = 'height: 0.75rem; margin-top: 0.125rem;';
    const textStyle = 'margin-left: 0.25rem; font-size: 0.75rem;';
    const linkContentStyle = 'display: flex;';

    const sidebarHeader = document.getElementsByClassName('sidebar-header');
    if (sidebarHeader.length === 0) {
      // sidebar container has not loaded in the page yet, retry in 500ms
      setTimeout(addUsefulLinks, 500);
      return false;
    }

    // This is a fix for an accessibility issue: https://github.com/microsoftgraph/microsoft-graph-toolkit/issues/1085
    sidebarHeader[0].innerHTML = '<h1 tabindex="0" class="css-1su1ft1">' + '<a href="https://aka.ms/mgt" target="_blank" class="css-ixbm00">' +
      'Microsoft Graph Toolkit Playground</a>' +
      '</h1>';

    const sidebarNode = sidebarHeader[0].parentNode;

    // GitHub
    const githubImage = document.createElement('img');
    githubImage.src = './github.png';
    githubImage.alt = 'GitHub';
    githubImage.style = imageStyle;

    const githubText = document.createElement('span');
    githubText.style = textStyle;
    githubText.innerText = 'GitHub';

    const repoLinkContent = document.createElement('span');
    repoLinkContent.style = linkContentStyle;
    repoLinkContent.append(githubImage, githubText);

    const repoLink = document.createElement('a');
    repoLink.href = 'https://aka.ms/mgt';
    repoLink.target = '_blank';
    repoLink.style = linkStyle;
    repoLink.appendChild(repoLinkContent);

    // npm
    const npmImage = document.createElement('img');
    npmImage.src = './npm.png';
    npmImage.alt = 'npm';
    npmImage.style = imageStyle;

    const npmText = document.createElement('span');
    npmText.style = textStyle;
    npmText.innerText = 'npm';

    const npmLinkContent = document.createElement('span');
    npmLinkContent.style = linkContentStyle;
    npmLinkContent.append(npmImage, npmText);

    const npmLink = document.createElement('a');
    npmLink.href = 'https://www.npmjs.com/package/@microsoft/mgt';
    npmLink.target = '_blank';
    npmLink.style = linkStyle + ' margin-left: 0.5rem;';
    npmLink.appendChild(npmLinkContent);

    // links container
    const usefulLinksContainer = document.createElement('div');
    usefulLinksContainer.id = 'useful-links';
    usefulLinksContainer.style = 'display: flex; margin: 1rem 0rem; font-size: 0.875rem;';

    usefulLinksContainer.append(repoLink, npmLink);

    sidebarNode.insertBefore(usefulLinksContainer, sidebarNode.childNodes[1]);

<<<<<<< HEAD
    const searchBox = document.querySelector(".search-field");
    if (searchBox) {
      searchBox.setAttribute("name", "Find Components");
      searchBox.setAttribute("aria-expanded", "false")

      const searchInput = searchBox.querySelector("input");
      if (searchInput) {
        searchInput.addEventListener("mouseleave", addAriaExpanded("false"));
        searchInput.addEventListener("mouseout", addAriaExpanded("false"));
        searchInput.addEventListener("pointerleave", addAriaExpanded("false"));
        searchInput.addEventListener("pointerout", addAriaExpanded("false"));
        searchInput.addEventListener("click", addAriaExpanded("true"));
        searchInput.addEventListener("focusout", addAriaExpanded("false"));
        searchInput.addEventListener("focus", setListItemsAc11y);
      }
    }

    function setListItemsAc11y() {
      const recentMenu = document.querySelector("#storybook-explorer-menu");
      if (recentMenu) {
        const firstLi = recentMenu.querySelector("li");
        if (firstLi) {
          firstLi.setAttribute("role", "heading");
          firstLi.setAttribute("aria-level", "2");
        }

        const otherLis = recentMenu.querySelectorAll("li:not(:first-child)");
        if (otherLis && otherLis.length > 0) {
          for (let i = 0; i < otherLis.length; i++) {
            const li = otherLis[i];
            const liText = li.innerText;
            if (liText) {
              li.setAttribute("aria-label", liText.trim());
            }
            li.setAttribute("aria-hidden", "true");
          }
        }
      }
    }

    function addAriaExpanded(value) {
      const searchBox = document.querySelector(".search-field");
      if (searchBox) {
        searchBox.setAttribute("aria-expanded", value);
      }
    }

    const sidebarSubheading = document.getElementsByClassName("sidebar-subheading");
    if (sidebarSubheading) {
      for (let i = 0; i < sidebarSubheading.length; i++) {
        const subheading = sidebarSubheading[i];
        subheading.removeAttribute("aria-expanded");
      }
    }

    setListItemsAc11y();
  }
=======
<script type="text/javascript">
  const windowWidth = window.innerWidth;
  // Whenever the browser zoom is added or reduced, as long as it's
  // over 100%, then get the footer height and set that as the value
  // of the bottom offset of the bar.
  const updateOnZoom = () => {
    const pr = window.devicePixelRatio;
    // Add an event listener to get any zoom changes based on
    // on the resolution.
    matchMedia(`(resolution: ${pr}dppx)`).addEventListener("change", updateOnZoom, { once: true });

    if ((pr * 100).toFixed(0) > 110) {
      return setUpBottomBar();
    }
    return;
  }

  // Whenever the browser is resized, also get the footer height and set the
  // bottom bar value offset to it.
  const updateOnWindowResize = () => {
    if (windowWidth.innerWidth != windowWidth) {
      setUpBottomBar();
    }
    window.addEventListener("resize", updateOnWindowResize, { once: true });
    return;
  }

  const updateOnOrientationChange = () => {
    const orientation = window.matchMedia("(orientation: landscape)");
    updateBottomBar();
    // This is just to detect whether there has been an orientation change
    // By default we expect to be in landscape so just in case it's something
    // else, we still do the updates.
    orientation.addEventListener("change", updateOnOrientationChange, { once: true });
  }

  const setUpBottomBar = () => {
    const pr = (window.devicePixelRatio * 100).toFixed(0)
    // This is a special case. When zooming in, in the first instance the content
    // has to make the side bar disappear, the content takes a while to load. This
    // makes the bottom bar unavailable hence it's hidden when the content loads.
    // This delay should allow that to happen so that we are able to do get the
    // bottom bar when we query it after 3 seconds.
    if (pr > 190 && pr < 310) {
      sleep(3000).then(() => {
        updateBottomBar();
      }).catch(() => { })
    }
    return updateBottomBar();
  }

  function updateBottomBar() {
    const footer = document.getElementsByClassName("storybook-footer")[0];
    const bottomBar = document.getElementsByClassName("css-1td7bem");
    if (bottomBar && bottomBar.length > 0) {
      bottomBar[0].style.bottom = `${footer.clientHeight}px`;
    }
    return;
  }

  function sleep(ms) {
    return new Promise(resolve => setTimeout(resolve, ms));
  }

  window.onload = function () {
    return setUpBottomBar();
  }
  updateOnZoom();
  updateOnWindowResize();
  updateOnOrientationChange();
>>>>>>> 065f1943
</script>

<style>
  /* this keeps the storybook body area above footer */
  #root>div:first-of-type {
    height: calc(100% - 40px);
  }

  .sidebar-header button {
    display: none !important;
  }

  .storybook-footer {
    position: absolute;
    bottom: 0;
    font-size: 11px;
    padding: 10px;
    width: 100%;
    text-align: center;
    z-index: 9999;
    background-color: #f2f2f2;
  }

  .storybook-footer a {
    color: #616161;
  }

  .storybook-footer a:hover {
    color: #323232;
  }

  .sidebar-subheading.css-ulso1l {
    color: #717171 !important;
  }

  @media (max-width: 768px) {
    #root>div:first-of-type {
      height: calc(100% - 50px);
    }
  }

  .sidebar-header h1 {
    font-size: 14px;
    font-weight: 700;
    margin-right: 10px;
    display: flex;
    width: 100%;
    -webkit-box-align: center;
    align-items: center;
    padding-top: 3px;
    padding-bottom: 3px;
    min-height: 28px;
  }

  .sidebar-header a {
    text-decoration: none;
    color: inherit;
  }
<<<<<<< HEAD

  .css-ulso1l,
  .css-gb1sl5 {
    color: #717171 !important;
  }

  .css-1en6m26 {
    color: #616159 !important
  }
=======
>>>>>>> 065f1943
</style><|MERGE_RESOLUTION|>--- conflicted
+++ resolved
@@ -97,7 +97,6 @@
 
     sidebarNode.insertBefore(usefulLinksContainer, sidebarNode.childNodes[1]);
 
-<<<<<<< HEAD
     const searchBox = document.querySelector(".search-field");
     if (searchBox) {
       searchBox.setAttribute("name", "Find Components");
@@ -155,8 +154,7 @@
 
     setListItemsAc11y();
   }
-=======
-<script type="text/javascript">
+
   const windowWidth = window.innerWidth;
   // Whenever the browser zoom is added or reduced, as long as it's
   // over 100%, then get the footer height and set that as the value
@@ -226,7 +224,6 @@
   updateOnZoom();
   updateOnWindowResize();
   updateOnOrientationChange();
->>>>>>> 065f1943
 </script>
 
 <style>
@@ -285,7 +282,6 @@
     text-decoration: none;
     color: inherit;
   }
-<<<<<<< HEAD
 
   .css-ulso1l,
   .css-gb1sl5 {
@@ -295,6 +291,4 @@
   .css-1en6m26 {
     color: #616159 !important
   }
-=======
->>>>>>> 065f1943
 </style>