--- conflicted
+++ resolved
@@ -19,12 +19,7 @@
   "stylelint.packageManager": "yarn",
   "stylelint.snippet": ["css", "less", "postcss", "scss"],
   "stylelint.validate": ["css", "less", "postcss", "scss"],
-<<<<<<< HEAD
-  "cSpell.words": ["odata"],
-  "liveServer.settings.root": "storybook-static",
-=======
-  "cSpell.words": ["mailenabledsecurity"],
+  "cSpell.words": ["odata", "mailenabledsecurity"],
   "liveServer.settings.root": "coverage/lcov-report",
->>>>>>> 2bb60d1e
   "liveServer.settings.port": 6006
 }