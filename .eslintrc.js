--- conflicted
+++ resolved
@@ -4,16 +4,7 @@
     es6: true,
     node: true
   },
-<<<<<<< HEAD
-  extends: [
-    'plugin:@typescript-eslint/recommended',
-    'plugin:@typescript-eslint/recommended-requiring-type-checking',
-    'plugin:jsx-a11y/recommended',
-    'plugin:react-hooks/recommended'
-  ],
-=======
   extends: ['@microsoft/eslint-config-msgraph'],
->>>>>>> f6ba11f0
   parser: '@typescript-eslint/parser',
   parserOptions: {
     project: [
@@ -34,18 +25,7 @@
     ],
     sourceType: 'module'
   },
-<<<<<<< HEAD
-  plugins: [
-    'eslint-plugin-jsdoc',
-    'eslint-plugin-prefer-arrow',
-    'eslint-plugin-react',
-    '@typescript-eslint',
-    'jsx-a11y',
-    'react-hooks'
-  ],
-=======
   plugins: ['eslint-plugin-jsdoc', 'eslint-plugin-prefer-arrow', 'eslint-plugin-react', '@typescript-eslint'],
->>>>>>> f6ba11f0
   root: true,
   ignorePatterns: ['**/**-css.ts', '.eslintrc.js', '*.cjs'],
   rules: {
